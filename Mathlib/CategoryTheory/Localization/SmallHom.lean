/-
Copyright (c) 2024 Joël Riou. All rights reserved.
Released under Apache 2.0 license as described in the file LICENSE.
Authors: Joël Riou
-/
import Mathlib.CategoryTheory.Localization.HomEquiv
import Mathlib.Logic.Small.Defs

/-!
# Shrinking morphisms in localized categories

Given a class of morphisms `W : MorphismProperty C`, and two objects `X` and `Y`,
we introduce a type-class `HasSmallLocalizedHom.{w} W X Y` which expresses
that in the localized category with respect to `W`, the type of morphisms from `X`
to `Y` is `w`-small for a certain universe `w`. Under this assumption,
we define `SmallHom.{w} W X Y : Type w` as the shrunk type. For any localization
functor `L : C ⥤ D` for `W`, we provide a bijection
`SmallHom.equiv.{w} W L : SmallHom.{w} W X Y ≃ (L.obj X ⟶ L.obj Y)` that is compatible
with the composition of morphisms.

-/

universe w'' w w' v₁ v₂ v₃ v₄ v₅ u₁ u₂ u₃ u₄ u₅

namespace CategoryTheory

open Category

namespace Localization

variable {C : Type u₁} [Category.{v₁} C] (W : MorphismProperty C)
  {D : Type u₂} [Category.{v₂} D]
  {D' : Type u₃} [Category.{v₃} D']

section

variable (L : C ⥤ D) [L.IsLocalization W] (X Y Z : C)

/-- This property holds if the type of morphisms between `X` and `Y`
in the localized category with respect to `W : MorphismProperty C`
is small. -/
class HasSmallLocalizedHom : Prop where
  small : Small.{w} (W.Q.obj X ⟶ W.Q.obj Y)

attribute [instance] HasSmallLocalizedHom.small

variable {X Y Z}

lemma hasSmallLocalizedHom_iff :
    HasSmallLocalizedHom.{w} W X Y ↔ Small.{w} (L.obj X ⟶ L.obj Y) := by
  constructor
  · intro h
    have := h.small
    exact small_map (homEquiv W W.Q L).symm
  · intro h
    exact ⟨small_map (homEquiv W W.Q L)⟩

include L in
lemma hasSmallLocalizedHom_of_isLocalization :
    HasSmallLocalizedHom.{v₂} W X Y := by
  rw [hasSmallLocalizedHom_iff W L]
  infer_instance

variable (X Y) in
lemma small_of_hasSmallLocalizedHom [HasSmallLocalizedHom.{w} W X Y] :
    Small.{w} (L.obj X ⟶ L.obj Y) := by
  rwa [← hasSmallLocalizedHom_iff W]

lemma hasSmallLocalizedHom_iff_of_isos {X' Y' : C} (e : X ≅ X') (e' : Y ≅ Y') :
    HasSmallLocalizedHom.{w} W X Y ↔ HasSmallLocalizedHom.{w} W X' Y' := by
  simp only [hasSmallLocalizedHom_iff W W.Q]
  exact small_congr (Iso.homCongr (W.Q.mapIso e) (W.Q.mapIso e'))

variable (X) in
<<<<<<< HEAD
lemma hasSmallLocalizedHom_iff_target {Y Y' : C} (f : Y ⟶ Y') (hf : W f):
=======
lemma hasSmallLocalizedHom_iff_target {Y Y' : C} (f : Y ⟶ Y') (hf : W f) :
>>>>>>> c19e62e7
    HasSmallLocalizedHom.{w} W X Y ↔ HasSmallLocalizedHom.{w} W X Y' := by
  simp only [hasSmallLocalizedHom_iff W W.Q]
  exact small_congr (Iso.homCongr (Iso.refl _) (Localization.isoOfHom W.Q W f hf))

lemma hasSmallLocalizedHom_iff_source {X' : C} (f : X ⟶ X') (hf : W f) (Y : C) :
    HasSmallLocalizedHom.{w} W X Y ↔ HasSmallLocalizedHom.{w} W X' Y := by
  simp only [hasSmallLocalizedHom_iff W W.Q]
  exact small_congr (Iso.homCongr (Localization.isoOfHom W.Q W f hf) (Iso.refl _))

end

/-- The type of morphisms from `X` to `Y` in the localized category
with respect to `W : MorphismProperty C` that is shrunk to `Type w`
when `HasSmallLocalizedHom.{w} W X Y` holds. -/
def SmallHom (X Y : C) [HasSmallLocalizedHom.{w} W X Y] : Type w :=
  Shrink.{w} (W.Q.obj X ⟶ W.Q.obj Y)

namespace SmallHom

/-- The canonical bijection `SmallHom.{w} W X Y ≃ (L.obj X ⟶ L.obj Y)`
when `L` is a localization functor for `W : MorphismProperty C` and
that `HasSmallLocalizedHom.{w} W X Y` holds. -/
noncomputable def equiv (L : C ⥤ D) [L.IsLocalization W] {X Y : C}
    [HasSmallLocalizedHom.{w} W X Y] :
    SmallHom.{w} W X Y ≃ (L.obj X ⟶ L.obj Y) :=
  letI := small_of_hasSmallLocalizedHom.{w} W W.Q X Y
  (equivShrink _).symm.trans (homEquiv W W.Q L)

lemma equiv_equiv_symm (L : C ⥤ D) [L.IsLocalization W]
    (L' : C ⥤ D') [L'.IsLocalization W] (G : D ⥤ D')
    (e : L ⋙ G ≅ L') {X Y : C} [HasSmallLocalizedHom.{w} W X Y]
    (f : L.obj X ⟶ L.obj Y) :
    equiv W L' ((equiv W L).symm f) =
      e.inv.app X ≫ G.map f ≫ e.hom.app Y := by
  dsimp [equiv]
  rw [Equiv.symm_apply_apply, homEquiv_trans]
  apply homEquiv_eq

/-- The element in `SmallHom W X Y` induced by `f : X ⟶ Y`. -/
noncomputable def mk {X Y : C} [HasSmallLocalizedHom.{w} W X Y] (f : X ⟶ Y) :
    SmallHom.{w} W X Y :=
  (equiv.{w} W W.Q).symm (W.Q.map f)

@[simp]
lemma equiv_mk (L : C ⥤ D) [L.IsLocalization W] {X Y : C}
    [HasSmallLocalizedHom.{w} W X Y] (f : X ⟶ Y) :
    equiv.{w} W L (mk W f) = L.map f := by
  simp [equiv, mk]

variable {W}

/-- The formal inverse in `SmallHom W X Y` of a morphism `f : Y ⟶ X` such that `W f`. -/
noncomputable def mkInv {X Y : C} (f : Y ⟶ X) (hf : W f) [HasSmallLocalizedHom.{w} W X Y] :
    SmallHom.{w} W X Y :=
  (equiv.{w} W W.Q).symm (Localization.isoOfHom W.Q W f hf).inv

@[simp]
lemma equiv_mkInv (L : C ⥤ D) [L.IsLocalization W] {X Y : C} (f : Y ⟶ X) (hf : W f)
    [HasSmallLocalizedHom.{w} W X Y] :
    equiv.{w} W L (mkInv f hf) = (Localization.isoOfHom L W f hf).inv := by
  simp only [equiv, mkInv, Equiv.symm_trans_apply, Equiv.symm_symm, homEquiv_symm_apply,
    Equiv.trans_apply, Equiv.symm_apply_apply, homEquiv_isoOfHom_inv]

/-- The composition on `SmallHom W`. -/
noncomputable def comp {X Y Z : C} [HasSmallLocalizedHom.{w} W X Y]
    [HasSmallLocalizedHom.{w} W Y Z] [HasSmallLocalizedHom.{w} W X Z]
    (α : SmallHom.{w} W X Y) (β : SmallHom.{w} W Y Z) :
    SmallHom.{w} W X Z :=
  (equiv W W.Q).symm (equiv W W.Q α ≫ equiv W W.Q β)

lemma equiv_comp (L : C ⥤ D) [L.IsLocalization W] {X Y Z : C} [HasSmallLocalizedHom.{w} W X Y]
    [HasSmallLocalizedHom.{w} W Y Z] [HasSmallLocalizedHom.{w} W X Z]
    (α : SmallHom.{w} W X Y) (β : SmallHom.{w} W Y Z) :
    equiv W L (α.comp β) = equiv W L α ≫ equiv W L β := by
  letI := small_of_hasSmallLocalizedHom.{w} W W.Q X Y
  letI := small_of_hasSmallLocalizedHom.{w} W W.Q Y Z
  obtain ⟨α, rfl⟩ := (equivShrink _).surjective α
  obtain ⟨β, rfl⟩ := (equivShrink _).surjective β
  dsimp [equiv, comp]
  rw [Equiv.symm_apply_apply]
  erw [(equivShrink _).symm_apply_apply, (equivShrink _).symm_apply_apply]
  simp only [homEquiv_refl, homEquiv_comp]

section

variable {X Y Z T : C}

lemma mk_comp_mk [HasSmallLocalizedHom.{w} W X Y] [HasSmallLocalizedHom.{w} W Y Z]
    [HasSmallLocalizedHom.{w} W X Z] (f : X ⟶ Y) (g : Y ⟶ Z) :
    (mk W f).comp (mk W g) = mk W (f ≫ g) :=
  (equiv W W.Q).injective (by simp [equiv_comp])

@[simp]
lemma comp_mk_id [HasSmallLocalizedHom.{w} W X Y] [HasSmallLocalizedHom.{w} W Y Y]
    (α : SmallHom.{w} W X Y) :
    α.comp (mk W (𝟙 Y)) = α :=
  (equiv W W.Q).injective (by simp [equiv_comp])

@[simp]
lemma mk_id_comp [HasSmallLocalizedHom.{w} W X Y] [HasSmallLocalizedHom.{w} W X X]
    (α : SmallHom.{w} W X Y) :
    (mk W (𝟙 X)).comp α = α :=
  (equiv W W.Q).injective (by simp [equiv_comp])

@[simp]
lemma comp_assoc [HasSmallLocalizedHom.{w} W X Y] [HasSmallLocalizedHom.{w} W X Z]
    [HasSmallLocalizedHom.{w} W X T] [HasSmallLocalizedHom.{w} W Y Z]
    [HasSmallLocalizedHom.{w} W Y T] [HasSmallLocalizedHom.{w} W Z T]
    (α : SmallHom.{w} W X Y) (β : SmallHom.{w} W Y Z) (γ : SmallHom.{w} W Z T) :
    (α.comp β).comp γ = α.comp (β.comp γ) := by
  apply (equiv W W.Q).injective
  simp only [equiv_comp, assoc]

@[simp]
lemma mk_comp_mkInv [HasSmallLocalizedHom.{w} W X Y] [HasSmallLocalizedHom.{w} W Y X]
    [HasSmallLocalizedHom.{w} W Y Y] (f : Y ⟶ X) (hf : W f) :
    (mk W f).comp (mkInv f hf) = mk W (𝟙 Y) :=
  (equiv W W.Q).injective (by simp [equiv_comp])

@[simp]
lemma mkInv_comp_mk [HasSmallLocalizedHom.{w} W X X] [HasSmallLocalizedHom.{w} W X Y]
    [HasSmallLocalizedHom.{w} W Y X] (f : Y ⟶ X) (hf : W f) :
    (mkInv f hf).comp (mk W f) = mk W (𝟙 X) :=
  (equiv W W.Q).injective (by simp [equiv_comp])

end

section ChangeOfUniverse

/-- Up to an equivalence, the type `SmallHom.{w} W X Y n` does not depend on the universe `w`. -/
noncomputable def chgUniv {X Y : C}
    [HasSmallLocalizedHom.{w} W X Y] [HasSmallLocalizedHom.{w''} W X Y] :
    SmallHom.{w} W X Y ≃ SmallHom.{w''} W X Y :=
  (equiv.{w} W W.Q).trans (equiv.{w''} W W.Q).symm

lemma equiv_chgUniv (L : C ⥤ D) [L.IsLocalization W] {X Y : C}
    [HasSmallLocalizedHom.{w} W X Y] [HasSmallLocalizedHom.{w''} W X Y]
    (e : SmallHom.{w} W X Y) :
    equiv W L (chgUniv.{w''} e) = equiv W L e := by
  obtain ⟨f, rfl⟩ := (equiv W W.Q).symm.surjective e
  dsimp [chgUniv]
  simp only [Equiv.apply_symm_apply,
    equiv_equiv_symm W _ _ _ (Localization.compUniqFunctor W.Q L W)]

end ChangeOfUniverse

end SmallHom

end Localization

namespace LocalizerMorphism

open Localization

variable {C₁ : Type u₁} [Category.{v₁} C₁] {W₁ : MorphismProperty C₁}
  {C₂ : Type u₂} [Category.{v₂} C₂] {W₂ : MorphismProperty C₂}
  {D₁ : Type u₃} [Category.{v₃} D₁] {D₂ : Type u₄} [Category.{v₄} D₂]
  (Φ : LocalizerMorphism W₁ W₂) (L₁ : C₁ ⥤ D₁) [L₁.IsLocalization W₁]
  (L₂ : C₂ ⥤ D₂) [L₂.IsLocalization W₂]

section

variable {X Y : C₁}

variable [HasSmallLocalizedHom.{w} W₁ X Y]
  [HasSmallLocalizedHom.{w'} W₂ (Φ.functor.obj X) (Φ.functor.obj Y)]

/-- The action of a localizer morphism on `SmallHom`. -/
noncomputable def smallHomMap (f : SmallHom.{w} W₁ X Y) :
    SmallHom.{w'} W₂ (Φ.functor.obj X) (Φ.functor.obj Y) :=
  (SmallHom.equiv W₂ W₂.Q).symm
    (Iso.homCongr ((CatCommSq.iso Φ.functor W₁.Q W₂.Q _).symm.app _)
      ((CatCommSq.iso Φ.functor W₁.Q W₂.Q _).symm.app _)
      ((Φ.localizedFunctor W₁.Q W₂.Q).map ((SmallHom.equiv W₁ W₁.Q) f)))

lemma equiv_smallHomMap (G : D₁ ⥤ D₂) (e : Φ.functor ⋙ L₂ ≅ L₁ ⋙ G)
    (f : SmallHom.{w} W₁ X Y) :
    (SmallHom.equiv W₂ L₂) (Φ.smallHomMap f) =
      e.hom.app X ≫ G.map (SmallHom.equiv W₁ L₁ f) ≫ e.inv.app Y := by
  obtain ⟨g, rfl⟩ := (SmallHom.equiv W₁ W₁.Q).symm.surjective f
  simp only [smallHomMap, Equiv.apply_symm_apply]
  let G' := Φ.localizedFunctor W₁.Q W₂.Q
  let β := CatCommSq.iso Φ.functor W₁.Q W₂.Q G'
  let E₁ := (uniq W₁.Q L₁ W₁).functor
  let α₁ : W₁.Q ⋙ E₁ ≅ L₁ := compUniqFunctor W₁.Q L₁ W₁
  let E₂ := (uniq W₂.Q L₂ W₂).functor
  let α₂ : W₂.Q ⋙ E₂ ≅ L₂ := compUniqFunctor W₂.Q L₂ W₂
  rw [SmallHom.equiv_equiv_symm W₁ W₁.Q L₁ E₁ α₁,
    SmallHom.equiv_equiv_symm W₂ W₂.Q L₂ E₂ α₂]
  change α₂.inv.app _ ≫ E₂.map (β.hom.app X ≫ G'.map g ≫ β.inv.app Y) ≫ _ = _
  let γ : G' ⋙ E₂ ≅ E₁ ⋙ G := liftNatIso W₁.Q W₁ (W₁.Q ⋙ G' ⋙ E₂) (W₁.Q ⋙ E₁ ⋙ G) _ _
    ((Functor.associator _ _ _).symm ≪≫ Functor.isoWhiskerRight β.symm E₂ ≪≫
      Functor.associator _ _ _ ≪≫ Functor.isoWhiskerLeft _ α₂ ≪≫ e ≪≫
      Functor.isoWhiskerRight α₁.symm G ≪≫ Functor.associator _ _ _)
  have hγ : ∀ (X : C₁), γ.hom.app (W₁.Q.obj X) =
      E₂.map (β.inv.app X) ≫ α₂.hom.app (Φ.functor.obj X) ≫
        e.hom.app X ≫ G.map (α₁.inv.app X) := fun X ↦ by
    simp [γ, id_comp, comp_id]
  simp only [Functor.map_comp, assoc]
  erw [← NatIso.naturality_1 γ]
  simp only [Functor.comp_map, ← cancel_epi (e.inv.app X), ← cancel_epi (G.map (α₁.hom.app X)),
    ← cancel_epi (γ.hom.app (W₁.Q.obj X)), assoc, Iso.inv_hom_id_app_assoc,
    ← Functor.map_comp_assoc, Iso.hom_inv_id_app, Functor.map_id, id_comp,
    Iso.hom_inv_id_app_assoc]
  simp only [hγ, assoc, ← Functor.map_comp_assoc, Iso.inv_hom_id_app,
    Functor.map_id, id_comp, Iso.hom_inv_id_app_assoc,
    Iso.inv_hom_id_app_assoc, Iso.hom_inv_id_app, Functor.comp_obj, comp_id]

end

variable {X Y Z : C₁}

variable [HasSmallLocalizedHom.{w} W₁ X Y] [HasSmallLocalizedHom.{w} W₁ Y Z]
  [HasSmallLocalizedHom.{w} W₁ X Z]
  [HasSmallLocalizedHom.{w'} W₂ (Φ.functor.obj X) (Φ.functor.obj Y)]
  [HasSmallLocalizedHom.{w'} W₂ (Φ.functor.obj Y) (Φ.functor.obj Z)]
  [HasSmallLocalizedHom.{w'} W₂ (Φ.functor.obj X) (Φ.functor.obj Z)]

lemma smallHomMap_comp (f : SmallHom.{w} W₁ X Y) (g : SmallHom.{w} W₁ Y Z) :
    Φ.smallHomMap (f.comp g) = (Φ.smallHomMap f).comp (Φ.smallHomMap g) := by
  apply (SmallHom.equiv W₂ W₂.Q).injective
  simp [Φ.equiv_smallHomMap W₁.Q W₂.Q (Φ.localizedFunctor W₁.Q W₂.Q) (CatCommSq.iso _ _ _ _),
    SmallHom.equiv_comp]

end LocalizerMorphism

end CategoryTheory<|MERGE_RESOLUTION|>--- conflicted
+++ resolved
@@ -72,11 +72,7 @@
   exact small_congr (Iso.homCongr (W.Q.mapIso e) (W.Q.mapIso e'))
 
 variable (X) in
-<<<<<<< HEAD
-lemma hasSmallLocalizedHom_iff_target {Y Y' : C} (f : Y ⟶ Y') (hf : W f):
-=======
 lemma hasSmallLocalizedHom_iff_target {Y Y' : C} (f : Y ⟶ Y') (hf : W f) :
->>>>>>> c19e62e7
     HasSmallLocalizedHom.{w} W X Y ↔ HasSmallLocalizedHom.{w} W X Y' := by
   simp only [hasSmallLocalizedHom_iff W W.Q]
   exact small_congr (Iso.homCongr (Iso.refl _) (Localization.isoOfHom W.Q W f hf))
