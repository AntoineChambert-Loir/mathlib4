--- conflicted
+++ resolved
@@ -139,17 +139,10 @@
     LinearEquiv.baseChange R S _ _ (finsuppLEquivDirectSum ..) ≪≫ₗ
       (directSum (fun _ ↦ ibc)).equiv ≪≫ₗ (finsuppLEquivDirectSum ..).symm
   intro x
-<<<<<<< HEAD
-  -- WTF
-  ext i
-  simp [LinearEquiv.baseChange, finsuppLEquivDirectSum, finsuppLequivDFinsupp, IsBaseChange.equiv]
-  rfl
-=======
   rw [LinearEquiv.trans_apply, Finsupp.mapRange.linearMap_apply,
     LinearEquiv.symm_apply_eq]
   ext
   simp [LinearEquiv.baseChange_tmul, IsBaseChange.equiv_tmul, lmap_finsuppLEquivDirectSum_eq]
->>>>>>> d723d48a
 
 end DirectSum
 
