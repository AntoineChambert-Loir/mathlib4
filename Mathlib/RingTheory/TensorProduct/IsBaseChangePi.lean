/-
Copyright (c) 2025 Christian Merten. All rights reserved.
Released under Apache 2.0 license as described in the file LICENSE.
Authors: Christian Merten, Antoine Chambert-Loir
-/
module

public import Mathlib.LinearAlgebra.TensorProduct.Pi
public import Mathlib.LinearAlgebra.TensorProduct.Prod
public import Mathlib.RingTheory.Localization.BaseChange

/-!
# Base change properties

This file proves that several constructions in linear algebra
commute with base change, as expressed by `IsBaseChange`.

* `IsBaseChange.prodMap`, `IsBaseChange.pi`: binary and finite products.

In particular, localization of modules commutes with binary and finite products.

* `IsBaseChange.directSum`: base change for direct sums

* Homomorphism modules

-/

@[expose] public section

variable {R S : Type*} [CommSemiring R] [CommSemiring S] [Algebra R S]

namespace IsBaseChange

open TensorProduct

/-- Base change commutes with binary products. -/
lemma prodMap {M N M' N' : Type*}
    [AddCommMonoid M] [AddCommMonoid N] [Module R M] [Module R N]
    [AddCommMonoid M'] [AddCommMonoid N'] [Module R M'] [Module R N']
    [Module S M'] [Module S N'] [IsScalarTower R S M'] [IsScalarTower R S N']
    (f : M →ₗ[R] M') (g : N →ₗ[R] N') (hf : IsBaseChange S f) (hg : IsBaseChange S g) :
    IsBaseChange S (f.prodMap g) := by
  apply of_equiv (prodRight R _ S M N ≪≫ₗ hf.equiv.prodCongr hg.equiv)
  intro p
  simp [equiv_tmul]

/-- Base change commutes with finite products. -/
lemma pi {ι : Type*} [Finite ι]
    {M M' : ι → Type*} [∀ i, AddCommMonoid (M i)] [∀ i, AddCommMonoid (M' i)]
    [∀ i, Module R (M i)] [∀ i, Module R (M' i)] [∀ i, Module S (M' i)]
    [∀ i, IsScalarTower R S (M' i)]
    (f : ∀ i, M i →ₗ[R] M' i) (hf : ∀ i, IsBaseChange S (f i)) :
    IsBaseChange S (.pi fun i ↦ f i ∘ₗ .proj i) := by
  classical
  cases nonempty_fintype ι
  apply of_equiv <| piRight R S _ M ≪≫ₗ .piCongrRight fun i ↦ (hf i).equiv
  intro x
  ext i
  simp [equiv_tmul]

theorem finitePow (ι : Type*) [Finite ι]
    {M M' : Type*} [AddCommMonoid M] [AddCommMonoid M']
    [Module R M] [Module R M'] [Module S M'] [IsScalarTower R S M']
    {f : M →ₗ[R] M'} (hf : IsBaseChange S f) :
    IsBaseChange S (f.compLeft ι) :=
  IsBaseChange.pi (f := fun _ ↦ f) (fun _ ↦ hf)

end IsBaseChange

namespace IsLocalizedModule

variable (S : Submonoid R)

attribute [local instance] IsLocalizedModule.isScalarTower_module

/-- Localization of modules commutes with binary products. -/
instance prodMap {M N M' N' : Type*}
    [AddCommMonoid M] [AddCommMonoid N] [Module R M] [Module R N]
    [AddCommMonoid M'] [AddCommMonoid N'] [Module R M'] [Module R N']
    (f : M →ₗ[R] M') (g : N →ₗ[R] N')
    [IsLocalizedModule S f] [IsLocalizedModule S g] :
    IsLocalizedModule S (f.prodMap g) := by
  letI : Module (Localization S) M' := IsLocalizedModule.module S f
  letI : Module (Localization S) N' := IsLocalizedModule.module S g
  rw [isLocalizedModule_iff_isBaseChange S (Localization S)]
  apply IsBaseChange.prodMap
  · rw [← isLocalizedModule_iff_isBaseChange S]
    infer_instance
  · rw [← isLocalizedModule_iff_isBaseChange S]
    infer_instance

/-- Localization of modules commutes with finite products. -/
instance pi {ι : Type*} [Finite ι]
    {M M' : ι → Type*} [∀ i, AddCommMonoid (M i)] [∀ i, AddCommMonoid (M' i)]
    [∀ i, Module R (M i)] [∀ i, Module R (M' i)]
    (f : ∀ i, M i →ₗ[R] M' i) [∀ i, IsLocalizedModule S (f i)] :
    IsLocalizedModule S (.pi fun i ↦ f i ∘ₗ .proj i) := by
  letI (i : ι) : Module (Localization S) (M' i) := IsLocalizedModule.module S (f i)
  rw [isLocalizedModule_iff_isBaseChange S (Localization S)]
  apply IsBaseChange.pi
  intro i
  rw [← isLocalizedModule_iff_isBaseChange S]
  infer_instance

end IsLocalizedModule

namespace IsBaseChange

section DirectSum

open TensorProduct LinearMap DirectSum

variable {ι : Type*}
    {N : ι → Type*} [(i : ι) → AddCommMonoid (N i)] [(i : ι) → Module R (N i)]
    {P : ι → Type*} [∀ i, AddCommMonoid (P i)] [∀ i, Module R (P i)]
    [∀ i, Module S (P i)] [∀ i, IsScalarTower R S (P i)]
    {ε : (i : ι) → N i →ₗ[R] P i}

/-- Base change for direct sums. -/
theorem directSum (ibc : ∀ i, IsBaseChange S (ε i)) :
    IsBaseChange S (lmap ε) := by
<<<<<<< HEAD
  apply of_equiv <| directSumRight' R S S N ≪≫ₗ congrLinearEquiv fun i ↦ (ibc i).equiv
=======
  classical
  apply of_equiv <| directSumRight' R S S N ≪≫ₗ congr_linearEquiv fun i ↦ (ibc i).equiv
>>>>>>> 192f67bd
  intros; ext
  simp [coe_directSumRight', coe_congrLinearEquiv, equiv_tmul]

variable (ι)
    {M M' : Type*} [AddCommMonoid M] [AddCommMonoid M']
    [Module R M] [Module R M'] [Module S M'] [IsScalarTower R S M']
    {ε : M →ₗ[R] M'}

/-- Base change for direct sums of a constant module. -/
theorem directSumPow (ibc : IsBaseChange S ε) :
    IsBaseChange S (lmap fun _ : ι ↦ ε) :=
  directSum (fun _ : ι ↦ ibc)

theorem finsuppPow (ibc : IsBaseChange S ε) :
    IsBaseChange S (Finsupp.mapRange.linearMap (α := ι) ε) := by
  classical
  apply of_equiv <|
    LinearEquiv.baseChange R S _ _ (finsuppLEquivDirectSum ..) ≪≫ₗ
      (directSum (fun _ ↦ ibc)).equiv ≪≫ₗ (finsuppLEquivDirectSum ..).symm
  intro x
  rw [LinearEquiv.trans_apply, Finsupp.mapRange.linearMap_apply,
    LinearEquiv.symm_apply_eq]
  ext
  simp [LinearEquiv.baseChange_tmul, IsBaseChange.equiv_tmul, lmap_finsuppLEquivDirectSum_eq]

end DirectSum

end IsBaseChange<|MERGE_RESOLUTION|>--- conflicted
+++ resolved
@@ -119,12 +119,8 @@
 /-- Base change for direct sums. -/
 theorem directSum (ibc : ∀ i, IsBaseChange S (ε i)) :
     IsBaseChange S (lmap ε) := by
-<<<<<<< HEAD
-  apply of_equiv <| directSumRight' R S S N ≪≫ₗ congrLinearEquiv fun i ↦ (ibc i).equiv
-=======
   classical
   apply of_equiv <| directSumRight' R S S N ≪≫ₗ congr_linearEquiv fun i ↦ (ibc i).equiv
->>>>>>> 192f67bd
   intros; ext
   simp [coe_directSumRight', coe_congrLinearEquiv, equiv_tmul]
 
