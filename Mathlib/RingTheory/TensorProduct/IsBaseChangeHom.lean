--- conflicted
+++ resolved
@@ -125,11 +125,7 @@
     linearMapLeftRightHom j β f (α m) = β (f m) := by
   simp [linearMapLeftRightHom_apply, IsBaseChange.equiv_symm_apply]
 
-<<<<<<< HEAD
-theorem linearMapLeftRightHom_comp
-=======
 @[simp] theorem linearMapLeftRightHom_comp
->>>>>>> 790901a8
     {α : M →ₗ[R] P} (j : IsBaseChange S α) (β : N →ₗ[R] Q) (f : M →ₗ[R] N) :
     (linearMapLeftRightHom j β f).restrictScalars R ∘ₗ α = β ∘ₗ f := by
   ext; simp [linearMapLeftRightHom_comp_apply]
