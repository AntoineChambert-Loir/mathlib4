--- conflicted
+++ resolved
@@ -142,12 +142,7 @@
 
 /-- Two ring congruence relations are equal iff their underlying binary
 relations are equal. -/
-<<<<<<< HEAD
-theorem coe_inj {c d : RingCon R} : ⇑c = ⇑d ↔ c = d := DFunLike.coe_fn_eq
-
-=======
 theorem coe_inj {c d : RingCon R} : ⇑c = ⇑d ↔ c = d := by simp
->>>>>>> 102243ff
 
 variable {R R' F : Type*} [Add R] [Add R']
     [FunLike F R R'] [AddHomClass F R R'] [Mul R] [Mul R'] [MulHomClass F R R']
