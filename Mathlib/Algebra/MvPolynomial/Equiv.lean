/-
Copyright (c) 2017 Johannes Hölzl. All rights reserved.
Released under Apache 2.0 license as described in the file LICENSE.
Authors: Johannes Hölzl, Johan Commelin, Mario Carneiro
-/
module

public import Mathlib.Algebra.BigOperators.Finsupp.Fin
public import Mathlib.Algebra.MvPolynomial.Degrees
public import Mathlib.Algebra.MvPolynomial.Rename
public import Mathlib.Algebra.Polynomial.AlgebraMap
public import Mathlib.Algebra.Polynomial.Degree.Lemmas
public import Mathlib.Data.Finsupp.Option
public import Mathlib.Logic.Equiv.Fin.Basic

/-!
# Equivalences between polynomial rings

This file establishes a number of equivalences between polynomial rings,
based on equivalences between the underlying types.

## Notation

As in other polynomial files, we typically use the notation:

+ `σ : Type*` (indexing the variables)

+ `R : Type*` `[CommSemiring R]` (the coefficients)

+ `s : σ →₀ ℕ`, a function from `σ` to `ℕ` which is zero away from a finite set.
This will give rise to a monomial in `MvPolynomial σ R` which mathematicians might call `X^s`

+ `a : R`

+ `i : σ`, with corresponding monomial `X i`, often denoted `X_i` by mathematicians

+ `p : MvPolynomial σ R`

## Tags

equivalence, isomorphism, morphism, ring hom, hom

-/

@[expose] public section


noncomputable section

open Polynomial Set Function Finsupp AddMonoidAlgebra

universe u v w x

variable {R : Type u} {S₁ : Type v} {S₂ : Type w} {S₃ : Type x}

namespace MvPolynomial

variable {σ : Type*} {a a' a₁ a₂ : R} {e : ℕ} {s : σ →₀ ℕ}

section Equiv

variable (R) [CommSemiring R]

/-- The ring isomorphism between multivariable polynomials in a single variable and
polynomials over the ground ring.
-/
@[simps]
def pUnitAlgEquiv : MvPolynomial PUnit R ≃ₐ[R] R[X] where
  toFun := eval₂ Polynomial.C fun _ => Polynomial.X
  invFun := Polynomial.eval₂ MvPolynomial.C (X PUnit.unit)
  left_inv := by
    let f : R[X] →+* MvPolynomial PUnit R := Polynomial.eval₂RingHom MvPolynomial.C (X PUnit.unit)
    let g : MvPolynomial PUnit R →+* R[X] := eval₂Hom Polynomial.C fun _ => Polynomial.X
    change ∀ p, f.comp g p = p
    apply is_id
    · ext a
      dsimp [f, g]
      rw [eval₂_C, Polynomial.eval₂_C]
    · rintro ⟨⟩
      dsimp [f, g]
      rw [eval₂_X, Polynomial.eval₂_X]
  right_inv p :=
    Polynomial.induction_on p (fun a => by rw [Polynomial.eval₂_C, MvPolynomial.eval₂_C])
    (fun p q hp hq => by rw [Polynomial.eval₂_add, MvPolynomial.eval₂_add, hp, hq]) fun p n _ => by
      rw [Polynomial.eval₂_mul, Polynomial.eval₂_pow, Polynomial.eval₂_X, Polynomial.eval₂_C,
        eval₂_mul, eval₂_C, eval₂_pow, eval₂_X]
  map_mul' _ _ := eval₂_mul _ _
  map_add' _ _ := eval₂_add _ _
  commutes' _ := eval₂_C _ _ _

theorem pUnitAlgEquiv_monomial {d : PUnit →₀ ℕ} {r : R} :
    MvPolynomial.pUnitAlgEquiv R (MvPolynomial.monomial d r)
      = Polynomial.monomial (d ()) r := by
  simp [Polynomial.C_mul_X_pow_eq_monomial]

theorem pUnitAlgEquiv_symm_monomial {d : PUnit →₀ ℕ} {r : R} :
    (MvPolynomial.pUnitAlgEquiv R).symm (Polynomial.monomial (d ()) r)
      = MvPolynomial.monomial d r := by
  simp [MvPolynomial.monomial_eq]

section Map

variable {R} (σ)

/-- If `e : A ≃+* B` is an isomorphism of rings, then so is `map e`. -/
@[simps apply]
def mapEquiv [CommSemiring S₁] [CommSemiring S₂] (e : S₁ ≃+* S₂) :
    MvPolynomial σ S₁ ≃+* MvPolynomial σ S₂ :=
  { map (e : S₁ →+* S₂) with
    toFun := map (e : S₁ →+* S₂)
    invFun := map (e.symm : S₂ →+* S₁)
    left_inv := map_leftInverse e.left_inv
    right_inv := map_rightInverse e.right_inv }

@[simp]
theorem mapEquiv_refl : mapEquiv σ (RingEquiv.refl R) = RingEquiv.refl _ :=
  RingEquiv.ext map_id

@[simp]
theorem mapEquiv_symm [CommSemiring S₁] [CommSemiring S₂] (e : S₁ ≃+* S₂) :
    (mapEquiv σ e).symm = mapEquiv σ e.symm :=
  rfl

@[simp]
theorem mapEquiv_trans [CommSemiring S₁] [CommSemiring S₂] [CommSemiring S₃] (e : S₁ ≃+* S₂)
    (f : S₂ ≃+* S₃) : (mapEquiv σ e).trans (mapEquiv σ f) = mapEquiv σ (e.trans f) :=
  RingEquiv.ext fun p => by
    simp only [RingEquiv.coe_trans, comp_apply, mapEquiv_apply, RingEquiv.coe_ringHom_trans,
      map_map]

variable {A₁ A₂ A₃ : Type*} [CommSemiring A₁] [CommSemiring A₂] [CommSemiring A₃]
variable [Algebra R A₁] [Algebra R A₂] [Algebra R A₃]

/-- If `e : A ≃ₐ[R] B` is an isomorphism of `R`-algebras, then so is `map e`. -/
@[simps apply]
def mapAlgEquiv (e : A₁ ≃ₐ[R] A₂) : MvPolynomial σ A₁ ≃ₐ[R] MvPolynomial σ A₂ :=
  { mapAlgHom (e : A₁ →ₐ[R] A₂), mapEquiv σ (e : A₁ ≃+* A₂) with toFun := map (e : A₁ →+* A₂) }

@[simp]
theorem mapAlgEquiv_refl : mapAlgEquiv σ (AlgEquiv.refl : A₁ ≃ₐ[R] A₁) = AlgEquiv.refl :=
  AlgEquiv.ext map_id

@[simp]
theorem mapAlgEquiv_symm (e : A₁ ≃ₐ[R] A₂) : (mapAlgEquiv σ e).symm = mapAlgEquiv σ e.symm :=
  rfl

@[simp]
theorem mapAlgEquiv_trans (e : A₁ ≃ₐ[R] A₂) (f : A₂ ≃ₐ[R] A₃) :
    (mapAlgEquiv σ e).trans (mapAlgEquiv σ f) = mapAlgEquiv σ (e.trans f) := by
  ext
  simp only [AlgEquiv.trans_apply, mapAlgEquiv_apply, map_map]
  rfl

end Map

section Eval

variable {R S : Type*} [CommSemiring R] [CommSemiring S]

theorem eval₂_pUnitAlgEquiv_symm {f : Polynomial R} {φ : R →+* S} {a : Unit → S} :
    ((MvPolynomial.pUnitAlgEquiv R).symm f : MvPolynomial Unit R).eval₂ φ a =
      f.eval₂ φ (a ()) := by
  simp only [MvPolynomial.pUnitAlgEquiv_symm_apply]
  induction f using Polynomial.induction_on' with
  | add f g hf hg => simp [hf, hg]
  | monomial n r => simp

theorem eval₂_const_pUnitAlgEquiv_symm {f : Polynomial R} {φ : R →+* S} {a : S} :
    ((MvPolynomial.pUnitAlgEquiv R).symm f : MvPolynomial Unit R).eval₂ φ (fun _ ↦ a) =
      f.eval₂ φ a := by
  rw [eval₂_pUnitAlgEquiv_symm]

theorem eval₂_pUnitAlgEquiv {f : MvPolynomial PUnit R} {φ : R →+* S} {a : PUnit → S} :
    ((MvPolynomial.pUnitAlgEquiv R) f : Polynomial R).eval₂ φ (a default) = f.eval₂ φ a := by
  simp only [MvPolynomial.pUnitAlgEquiv_apply]
  induction f using MvPolynomial.induction_on' with
  | monomial d r => simp
  | add f g hf hg => simp [hf, hg]

theorem eval₂_const_pUnitAlgEquiv {f : MvPolynomial PUnit R} {φ : R →+* S} {a : S} :
    ((MvPolynomial.pUnitAlgEquiv R) f : Polynomial R).eval₂ φ a = f.eval₂ φ (fun _ ↦ a) := by
  rw [← eval₂_pUnitAlgEquiv]

end Eval

section

variable (S₁ S₂ S₃)

/-- The function from multivariable polynomials in a sum of two types,
to multivariable polynomials in one of the types,
with coefficients in multivariable polynomials in the other type.

See `sumRingEquiv` for the ring isomorphism.
-/
def sumToIter : MvPolynomial (S₁ ⊕ S₂) R →+* MvPolynomial S₁ (MvPolynomial S₂ R) :=
  eval₂Hom (C.comp C) fun bc => Sum.recOn bc X (C ∘ X)

@[simp]
theorem sumToIter_C (a : R) : sumToIter R S₁ S₂ (C a) = C (C a) :=
  eval₂_C _ _ a

@[simp]
theorem sumToIter_Xl (b : S₁) : sumToIter R S₁ S₂ (X (Sum.inl b)) = X b :=
  eval₂_X _ _ (Sum.inl b)

@[simp]
theorem sumToIter_Xr (c : S₂) : sumToIter R S₁ S₂ (X (Sum.inr c)) = C (X c) :=
  eval₂_X _ _ (Sum.inr c)

/-- The function from multivariable polynomials in one type,
with coefficients in multivariable polynomials in another type,
to multivariable polynomials in the sum of the two types.

See `sumRingEquiv` for the ring isomorphism.
-/
def iterToSum : MvPolynomial S₁ (MvPolynomial S₂ R) →+* MvPolynomial (S₁ ⊕ S₂) R :=
  eval₂Hom (eval₂Hom C (X ∘ Sum.inr)) (X ∘ Sum.inl)

@[simp]
theorem iterToSum_C_C (a : R) : iterToSum R S₁ S₂ (C (C a)) = C a :=
  Eq.trans (eval₂_C _ _ (C a)) (eval₂_C _ _ _)

@[simp]
theorem iterToSum_X (b : S₁) : iterToSum R S₁ S₂ (X b) = X (Sum.inl b) :=
  eval₂_X _ _ _

@[simp]
theorem iterToSum_C_X (c : S₂) : iterToSum R S₁ S₂ (C (X c)) = X (Sum.inr c) :=
  Eq.trans (eval₂_C _ _ (X c)) (eval₂_X _ _ _)

section isEmptyRingEquiv
variable [IsEmpty σ]

variable (σ) in
/-- The algebra isomorphism between multivariable polynomials in no variables
and the ground ring. -/
@[simps! apply]
def isEmptyAlgEquiv : MvPolynomial σ R ≃ₐ[R] R :=
  .ofAlgHom (aeval isEmptyElim) (Algebra.ofId _ _) (by ext) (by ext i m; exact isEmptyElim i)

variable {R S₁} in
@[simp]
lemma aeval_injective_iff_of_isEmpty [CommSemiring S₁] [Algebra R S₁] {f : σ → S₁} :
    Function.Injective (aeval f : MvPolynomial σ R →ₐ[R] S₁) ↔
      Function.Injective (algebraMap R S₁) := by
  have : aeval f = (Algebra.ofId R S₁).comp (@isEmptyAlgEquiv R σ _ _).toAlgHom := by
    ext i
    exact IsEmpty.elim' ‹IsEmpty σ› i
  rw [this, ← Injective.of_comp_iff' _ (@isEmptyAlgEquiv R σ _ _).bijective]
  rfl

variable (σ) in
/-- The ring isomorphism between multivariable polynomials in no variables
and the ground ring. -/
@[simps! apply]
def isEmptyRingEquiv : MvPolynomial σ R ≃+* R := (isEmptyAlgEquiv R σ).toRingEquiv

lemma isEmptyRingEquiv_symm_toRingHom : (isEmptyRingEquiv R σ).symm.toRingHom = C := rfl
@[simp] lemma isEmptyRingEquiv_symm_apply (r : R) : (isEmptyRingEquiv R σ).symm r = C r := rfl

lemma isEmptyRingEquiv_eq_coeff_zero {σ R : Type*} [CommSemiring R] [IsEmpty σ] {x} :
    isEmptyRingEquiv R σ x = x.coeff 0 := by
  obtain ⟨x, rfl⟩ := (isEmptyRingEquiv R σ).symm.surjective x; simp

end isEmptyRingEquiv

/-- A helper function for `sumRingEquiv`. -/
@[simps]
def mvPolynomialEquivMvPolynomial [CommSemiring S₃] (f : MvPolynomial S₁ R →+* MvPolynomial S₂ S₃)
    (g : MvPolynomial S₂ S₃ →+* MvPolynomial S₁ R) (hfgC : (f.comp g).comp C = C)
    (hfgX : ∀ n, f (g (X n)) = X n) (hgfC : (g.comp f).comp C = C) (hgfX : ∀ n, g (f (X n)) = X n) :
    MvPolynomial S₁ R ≃+* MvPolynomial S₂ S₃ where
  toFun := f
  invFun := g
  left_inv := is_id (RingHom.comp _ _) hgfC hgfX
  right_inv := is_id (RingHom.comp _ _) hfgC hfgX
  map_mul' := f.map_mul
  map_add' := f.map_add

/-- The ring isomorphism between multivariable polynomials in a sum of two types,
and multivariable polynomials in one of the types,
with coefficients in multivariable polynomials in the other type.
-/
def sumRingEquiv : MvPolynomial (S₁ ⊕ S₂) R ≃+* MvPolynomial S₁ (MvPolynomial S₂ R) := by
  apply mvPolynomialEquivMvPolynomial R (S₁ ⊕ S₂) _ _ (sumToIter R S₁ S₂) (iterToSum R S₁ S₂)
  · refine RingHom.ext (hom_eq_hom _ _ ?hC ?hX)
    case hC => ext1; simp only [RingHom.comp_apply, iterToSum_C_C, sumToIter_C]
    case hX => intro; simp only [RingHom.comp_apply, iterToSum_C_X, sumToIter_Xr]
  · simp [iterToSum_X, sumToIter_Xl]
  · ext1; simp only [RingHom.comp_apply, sumToIter_C, iterToSum_C_C]
  · rintro ⟨⟩ <;> simp only [sumToIter_Xl, iterToSum_X, sumToIter_Xr, iterToSum_C_X]

/-- The algebra isomorphism between multivariable polynomials in a sum of two types,
and multivariable polynomials in one of the types,
with coefficients in multivariable polynomials in the other type.
-/
@[simps!]
def sumAlgEquiv : MvPolynomial (S₁ ⊕ S₂) R ≃ₐ[R] MvPolynomial S₁ (MvPolynomial S₂ R) :=
  { sumRingEquiv R S₁ S₂ with
    commutes' := by
      intro r
      have A : algebraMap R (MvPolynomial S₁ (MvPolynomial S₂ R)) r = (C (C r) :) := rfl
      have B : algebraMap R (MvPolynomial (S₁ ⊕ S₂) R) r = C r := rfl
      simp only [sumRingEquiv, mvPolynomialEquivMvPolynomial, Equiv.toFun_as_coe,
        Equiv.coe_fn_mk, B, sumToIter_C, A] }

lemma sumAlgEquiv_comp_rename_inr :
    (sumAlgEquiv R S₁ S₂).toAlgHom.comp (rename Sum.inr) = IsScalarTower.toAlgHom R
        (MvPolynomial S₂ R) (MvPolynomial S₁ (MvPolynomial S₂ R)) := by
  ext i
  simp

lemma sumAlgEquiv_comp_rename_inl :
    (sumAlgEquiv R S₁ S₂).toAlgHom.comp (rename Sum.inl) =
      MvPolynomial.mapAlgHom (Algebra.ofId _ _) := by
  ext i
  simp

section commAlgEquiv
variable {R S₁ S₂ : Type*} [CommSemiring R]

variable (R S₁ S₂) in
/-- The algebra isomorphism between multivariable polynomials in variables `S₁` of multivariable
polynomials in variables `S₂` and multivariable polynomials in variables `S₂` of multivariable
polynomials in variables `S₁`. -/
noncomputable
def commAlgEquiv : MvPolynomial S₁ (MvPolynomial S₂ R) ≃ₐ[R] MvPolynomial S₂ (MvPolynomial S₁ R) :=
  (sumAlgEquiv R S₁ S₂).symm.trans <| (renameEquiv _ (.sumComm S₁ S₂)).trans (sumAlgEquiv R S₂ S₁)

@[simp] lemma commAlgEquiv_C (p) : commAlgEquiv R S₁ S₂ (.C p) = .map C p := by
  suffices (commAlgEquiv R S₁ S₂).toAlgHom.comp
      (IsScalarTower.toAlgHom R (MvPolynomial S₂ R) _) = mapAlgHom (Algebra.ofId _ _) by
    exact DFunLike.congr_fun this p
  ext x : 1
  simp [commAlgEquiv]

lemma commAlgEquiv_C_X (i) : commAlgEquiv R S₁ S₂ (.C (.X i)) = .X i := by simp

@[simp] lemma commAlgEquiv_X (i) : commAlgEquiv R S₁ S₂ (.X i) = .C (.X i) := by simp [commAlgEquiv]

end commAlgEquiv

section optionEquivLeft

-- this speeds up typeclass search in the lemma below
attribute [local instance] IsScalarTower.right

/-- The algebra isomorphism between multivariable polynomials in `Option S₁` and
polynomials with coefficients in `MvPolynomial S₁ R`.
-/
@[simps! -isSimp]
def optionEquivLeft : MvPolynomial (Option S₁) R ≃ₐ[R] Polynomial (MvPolynomial S₁ R) :=
  AlgEquiv.ofAlgHom (MvPolynomial.aeval fun o => o.elim Polynomial.X fun s => Polynomial.C (X s))
    (Polynomial.aevalTower (MvPolynomial.rename some) (X none))
    (by ext : 2 <;> simp) (by ext i : 2; cases i <;> simp)

lemma optionEquivLeft_X_some (x : S₁) : optionEquivLeft R S₁ (X (some x)) = Polynomial.C (X x) := by
  simp [optionEquivLeft_apply, aeval_X]

lemma optionEquivLeft_X_none : optionEquivLeft R S₁ (X none) = Polynomial.X := by
  simp [optionEquivLeft_apply, aeval_X]

lemma optionEquivLeft_C (r : R) : optionEquivLeft R S₁ (C r) = Polynomial.C (C r) := by
  simp only [optionEquivLeft_apply, aeval_C, Polynomial.algebraMap_apply, algebraMap_eq]

theorem optionEquivLeft_monomial (m : Option S₁ →₀ ℕ) (r : R) :
    optionEquivLeft R S₁ (monomial m r) = .monomial (m none) (monomial m.some r) := by
  rw [optionEquivLeft_apply, aeval_monomial, prod_option_index]
  · rw [MvPolynomial.monomial_eq, ← Polynomial.C_mul_X_pow_eq_monomial]
    simp only [Polynomial.algebraMap_apply, algebraMap_eq, Option.elim_none, Option.elim_some,
      map_mul, mul_assoc]
    simp only [mul_comm, map_finsuppProd, map_pow]
  · simp
  · intros; rw [pow_add]

/-- The coefficient of `n.some` in the `n none`-th coefficient of `optionEquivLeft R S₁ f`
equals the coefficient of `n` in `f` -/
theorem optionEquivLeft_coeff_coeff (n : Option S₁ →₀ ℕ) (f : MvPolynomial (Option S₁) R) :
    coeff n.some (Polynomial.coeff (optionEquivLeft R S₁ f) (n none)) = coeff n f := by
  induction f using MvPolynomial.induction_on' generalizing n with
  | monomial j r =>
    rw [optionEquivLeft_monomial]
    classical
    simp only [Polynomial.coeff_monomial, MvPolynomial.coeff_monomial, apply_ite]
    simp only [coeff_zero]
    by_cases hj : j = n
    · simp [hj]
    · rw [if_neg hj]
      simp only [ite_eq_right_iff]
      intro hj_none hj_some
      apply False.elim (hj _)
      simp only [Finsupp.ext_iff, Option.forall, hj_none, true_and]
      simpa only [Finsupp.ext_iff] using hj_some
  | add p q hp hq => simp only [map_add, Polynomial.coeff_add, coeff_add, hp, hq]

theorem optionEquivLeft_elim_eval (s : S₁ → R) (y : R) (f : MvPolynomial (Option S₁) R) :
    eval (fun x ↦ Option.elim x y s) f =
      Polynomial.eval y (Polynomial.map (eval s) (optionEquivLeft R S₁ f)) := by
  -- turn this into a def `Polynomial.mapAlgHom`
  let φ : (MvPolynomial S₁ R)[X] →ₐ[R] R[X] :=
    { Polynomial.mapRingHom (eval s) with
      commutes' := fun r => by
        convert Polynomial.map_C (eval s)
        exact (eval_C _).symm }
  change
    aeval (fun x ↦ Option.elim x y s) f =
      (Polynomial.aeval y).comp (φ.comp (optionEquivLeft _ _).toAlgHom) f
  congr 2
  apply MvPolynomial.algHom_ext
  rw [Option.forall]
  simp only [aeval_X, Option.elim_none, AlgEquiv.toAlgHom_eq_coe, AlgHom.coe_comp,
    Polynomial.coe_aeval_eq_eval, AlgHom.coe_mk, coe_mapRingHom, AlgHom.coe_coe, comp_apply,
    optionEquivLeft_apply, Polynomial.map_X, Polynomial.eval_X, Option.elim_some, Polynomial.map_C,
    eval_X, Polynomial.eval_C, implies_true, and_self, φ]

theorem mem_support_coeff_optionEquivLeft {f : MvPolynomial (Option σ) R} {i : ℕ} {m : σ →₀ ℕ} :
    m ∈ ((optionEquivLeft R σ f).coeff i).support ↔ m.optionElim i ∈ f.support := by
  simp [← optionEquivLeft_coeff_coeff]

lemma support_optionEquivLeft (p : MvPolynomial (Option σ) R) :
    (optionEquivLeft R σ p).support = Finset.image (fun m => m none) p.support := by
  ext i
  rw [Polynomial.mem_support_iff, Finset.mem_image, Finsupp.ne_iff]
  constructor
  · rintro ⟨m, hm⟩
    refine ⟨optionElim i m, ?_, optionElim_apply_none _ _⟩
    rw [← mem_support_coeff_optionEquivLeft]
    simpa using hm
  · rintro ⟨m, h, rfl⟩
    refine ⟨some m, ?_⟩
    rwa [← coeff, zero_apply, ← mem_support_iff, mem_support_coeff_optionEquivLeft, optionElim_some]

theorem nonempty_support_optionEquivLeft {f : MvPolynomial (Option σ) R} (h : f ≠ 0) :
    (optionEquivLeft R σ f).support.Nonempty := by
  rwa [Polynomial.support_nonempty, EmbeddingLike.map_ne_zero_iff]

theorem degree_optionEquivLeft {f : MvPolynomial (Option σ) R} (h : f ≠ 0) :
    (optionEquivLeft R σ f).degree = degreeOf none f := by
  have h' : ((optionEquivLeft R σ f).support.sup fun x => x) = degreeOf none f := by
    rw [degreeOf_eq_sup, support_optionEquivLeft, Finset.sup_image, Function.comp_def]
  rw [Polynomial.degree, ← h', Nat.cast_withBot,
    Finset.coe_sup_of_nonempty (nonempty_support_optionEquivLeft R h), Finset.max_eq_sup_coe,
    Function.comp_def]

@[simp]
lemma natDegree_optionEquivLeft (p : MvPolynomial (Option σ) R) :
    Polynomial.natDegree (optionEquivLeft R σ p) = p.degreeOf none := by
  by_cases c : p = 0
  · rw [c, map_zero, Polynomial.natDegree_zero, degreeOf_zero]
  · rw [Polynomial.natDegree, degree_optionEquivLeft R c, Nat.cast_withBot, WithBot.unbotD_coe]

lemma totalDegree_coeff_optionEquivLeft_add_le
    (p : MvPolynomial (Option S₁) R) (i : ℕ) (hi : i ≤ p.totalDegree) :
    ((optionEquivLeft R S₁ p).coeff i).totalDegree + i ≤ p.totalDegree := by
  classical
  by_cases hpi : (optionEquivLeft R S₁ p).coeff i = 0
  · rw [hpi]; simpa
  rw [totalDegree, add_comm, Finset.add_sup (by simpa only [support_nonempty]), Finset.sup_le_iff]
  intro σ hσ
  refine le_trans ?_ (Finset.le_sup (b := σ.embDomain .some + .single .none i) ?_)
  · simp [Finsupp.sum_add_index, Finsupp.sum_embDomain, add_comm i]
  · simpa [mem_support_iff, ← optionEquivLeft_coeff_coeff R S₁] using hσ

lemma totalDegree_coeff_optionEquivLeft_le
    (p : MvPolynomial (Option S₁) R) (i : ℕ) :
    ((optionEquivLeft R S₁ p).coeff i).totalDegree ≤ p.totalDegree := by
  classical
  by_cases hpi : (optionEquivLeft R S₁ p).coeff i = 0
  · rw [hpi]; simp
  rw [totalDegree, Finset.sup_le_iff]
  intro σ hσ
  refine le_trans ?_ (Finset.le_sup (b := σ.embDomain .some + .single .none i) ?_)
  · simp [Finsupp.sum_add_index, Finsupp.sum_embDomain]
  · simpa [mem_support_iff, ← optionEquivLeft_coeff_coeff R S₁] using hσ

<<<<<<< HEAD
theorem optionEquivLeft_coeff_coeff'
    (p : MvPolynomial (Option σ) R) (m : ℕ) (d : σ →₀ ℕ) :
    coeff d (((optionEquivLeft R σ) p).coeff m) = p.coeff (d.optionElim m) := by
  induction p using MvPolynomial.induction_on' generalizing d m with
  | monomial j r =>
    rw [optionEquivLeft_monomial]
    classical
    simp +contextual [Finsupp.ext_iff, Option.forall, Polynomial.coeff_monomial, apply_ite]
  | add p q hp hq => simp only [map_add, Polynomial.coeff_add, coeff_add, hp, hq]

end
=======
end optionEquivLeft
>>>>>>> fc734e31

/-- The algebra isomorphism between multivariable polynomials in `Option S₁` and
multivariable polynomials with coefficients in polynomials.
-/
@[simps!]
def optionEquivRight : MvPolynomial (Option S₁) R ≃ₐ[R] MvPolynomial S₁ R[X] :=
  AlgEquiv.ofAlgHom (MvPolynomial.aeval fun o => o.elim (C Polynomial.X) X)
    (MvPolynomial.aevalTower (Polynomial.aeval (X none)) fun i => X (Option.some i))
    (by
      ext : 2 <;>
        simp only [MvPolynomial.algebraMap_eq, Option.elim, AlgHom.coe_comp, AlgHom.id_comp,
          IsScalarTower.coe_toAlgHom', comp_apply, aevalTower_C, Polynomial.aeval_X, aeval_X,
          aevalTower_X, AlgHom.coe_id, id])
    (by
      ext ⟨i⟩ : 2 <;>
        simp only [Option.elim, AlgHom.coe_comp, comp_apply, aeval_X, aevalTower_C,
          Polynomial.aeval_X, AlgHom.coe_id, id, aevalTower_X])

lemma optionEquivRight_X_some (x : S₁) : optionEquivRight R S₁ (X (some x)) = X x := by
  simp [optionEquivRight_apply, aeval_X]

lemma optionEquivRight_X_none : optionEquivRight R S₁ (X none) = C Polynomial.X := by
  simp [optionEquivRight_apply, aeval_X]

lemma optionEquivRight_C (r : R) : optionEquivRight R S₁ (C r) = C (Polynomial.C r) := by
  simp only [optionEquivRight_apply, aeval_C, algebraMap_apply, Polynomial.algebraMap_eq]

variable (n : ℕ)

/-- The algebra isomorphism between multivariable polynomials in `Fin (n + 1)` and
polynomials over multivariable polynomials in `Fin n`.
-/
def finSuccEquiv : MvPolynomial (Fin (n + 1)) R ≃ₐ[R] Polynomial (MvPolynomial (Fin n) R) :=
  (renameEquiv R (_root_.finSuccEquiv n)).trans (optionEquivLeft R (Fin n))

theorem finSuccEquiv_eq :
    (finSuccEquiv R n : MvPolynomial (Fin (n + 1)) R →+* Polynomial (MvPolynomial (Fin n) R)) =
      eval₂Hom (Polynomial.C.comp (C : R →+* MvPolynomial (Fin n) R)) fun i : Fin (n + 1) =>
        Fin.cases Polynomial.X (fun k => Polynomial.C (X k)) i := by
  ext i : 2
  · simp only [finSuccEquiv, optionEquivLeft_apply, aeval_C, AlgEquiv.coe_trans, RingHom.coe_coe,
      coe_eval₂Hom, comp_apply, renameEquiv_apply, eval₂_C, RingHom.coe_comp, rename_C]
    rfl
  · refine Fin.cases ?_ ?_ i <;> simp [optionEquivLeft_apply, finSuccEquiv]

theorem finSuccEquiv_apply (p : MvPolynomial (Fin (n + 1)) R) :
    finSuccEquiv R n p =
      eval₂Hom (Polynomial.C.comp (C : R →+* MvPolynomial (Fin n) R))
        (fun i : Fin (n + 1) => Fin.cases Polynomial.X (fun k => Polynomial.C (X k)) i) p := by
  rw [← finSuccEquiv_eq, RingHom.coe_coe]

theorem finSuccEquiv_comp_C_eq_C {R : Type u} [CommSemiring R] (n : ℕ) :
    (↑(MvPolynomial.finSuccEquiv R n).symm : Polynomial (MvPolynomial (Fin n) R) →+* _).comp
        (Polynomial.C.comp MvPolynomial.C) =
      (MvPolynomial.C : R →+* MvPolynomial (Fin n.succ) R) := by
  refine RingHom.ext fun x => ?_
  rw [RingHom.comp_apply]
  refine
    (MvPolynomial.finSuccEquiv R n).injective
      (Trans.trans ((MvPolynomial.finSuccEquiv R n).apply_symm_apply _) ?_)
  simp only [MvPolynomial.finSuccEquiv_apply, MvPolynomial.eval₂Hom_C]

variable {n} {R}

theorem finSuccEquiv_X_zero : finSuccEquiv R n (X 0) = Polynomial.X := by simp [finSuccEquiv_apply]

theorem finSuccEquiv_X_succ {j : Fin n} : finSuccEquiv R n (X j.succ) = Polynomial.C (X j) := by
  simp [finSuccEquiv_apply]

/-- The coefficient of `m` in the `i`-th coefficient of `finSuccEquiv R n f` equals the
    coefficient of `Finsupp.cons i m` in `f`. -/
theorem finSuccEquiv_coeff_coeff (m : Fin n →₀ ℕ) (f : MvPolynomial (Fin (n + 1)) R) (i : ℕ) :
    coeff m (Polynomial.coeff (finSuccEquiv R n f) i) = coeff (m.cons i) f := by
  induction f using MvPolynomial.induction_on' generalizing i m with
  | add p q hp hq => simp only [map_add, Polynomial.coeff_add, coeff_add, hp, hq]
  | monomial j r =>
    simp only [finSuccEquiv_apply, coe_eval₂Hom, eval₂_monomial, RingHom.coe_comp, Finsupp.prod_pow,
      Polynomial.coeff_C_mul, coeff_C_mul, coeff_monomial, Fin.prod_univ_succ, Fin.cases_zero,
      Fin.cases_succ, ← map_prod, ← map_pow, Function.comp_apply]
    rw [← mul_boole, mul_comm (Polynomial.X ^ j 0), Polynomial.coeff_C_mul_X_pow]; congr 1
    obtain rfl | hjmi := eq_or_ne j (m.cons i)
    · simpa only [cons_zero, cons_succ, if_pos rfl, monomial_eq, C_1, one_mul,
        Finsupp.prod_pow] using coeff_monomial m m (1 : R)
    · simp only [hjmi, if_false]
      obtain hij | rfl := ne_or_eq i (j 0)
      · simp only [hij, if_false, coeff_zero]
      simp only [if_true]
      have hmj : m ≠ j.tail := by
        rintro rfl
        rw [cons_tail] at hjmi
        contradiction
      simpa only [monomial_eq, C_1, one_mul, Finsupp.prod_pow, tail_apply, if_neg hmj.symm] using
        coeff_monomial m j.tail (1 : R)

theorem eval_eq_eval_mv_eval' (s : Fin n → R) (y : R) (f : MvPolynomial (Fin (n + 1)) R) :
    eval (Fin.cons y s : Fin (n + 1) → R) f =
      Polynomial.eval y (Polynomial.map (eval s) (finSuccEquiv R n f)) := by
  -- turn this into a def `Polynomial.mapAlgHom`
  let φ : (MvPolynomial (Fin n) R)[X] →ₐ[R] R[X] :=
    { Polynomial.mapRingHom (eval s) with
      commutes' := fun r => by
        convert Polynomial.map_C (eval s)
        exact (eval_C _).symm }
  change
    aeval (Fin.cons y s : Fin (n + 1) → R) f =
      (Polynomial.aeval y).comp (φ.comp (finSuccEquiv R n).toAlgHom) f
  congr 2
  apply MvPolynomial.algHom_ext
  rw [Fin.forall_iff_succ]
  simp only [φ, aeval_X, Fin.cons_zero, AlgEquiv.toAlgHom_eq_coe, AlgHom.coe_comp,
    Polynomial.coe_aeval_eq_eval, Polynomial.map_C, AlgHom.coe_mk,
    Polynomial.coe_mapRingHom, comp_apply, finSuccEquiv_apply, eval₂Hom_X',
    Fin.cases_zero, Polynomial.map_X, Polynomial.eval_X, Fin.cons_succ,
    Fin.cases_succ, eval_X, Polynomial.eval_C, AlgHom.coe_coe, implies_true, and_self]

theorem coeff_eval_eq_eval_coeff (s' : S₁ → R) (f : Polynomial (MvPolynomial S₁ R))
    (i : ℕ) : Polynomial.coeff (Polynomial.map (eval s') f) i = eval s' (Polynomial.coeff f i) := by
  simp only [Polynomial.coeff_map]

theorem mem_support_coeff_finSuccEquiv {f : MvPolynomial (Fin (n + 1)) R} {i : ℕ} {m : Fin n →₀ ℕ} :
    m ∈ ((finSuccEquiv R n f).coeff i).support ↔ m.cons i ∈ f.support := by
  apply Iff.intro
  · intro h
    simpa [← finSuccEquiv_coeff_coeff] using h
  · intro h
    simpa [mem_support_iff, ← finSuccEquiv_coeff_coeff m f i] using h

@[deprecated (since := "2025-11-28")] alias support_coeff_finSuccEquiv :=
mem_support_coeff_finSuccEquiv

/--
The `totalDegree` of a multivariable polynomial `p` is at least `i` more than the `totalDegree` of
the `i`th coefficient of `finSuccEquiv` applied to `p`, if this is nonzero.
-/
lemma totalDegree_coeff_finSuccEquiv_add_le (f : MvPolynomial (Fin (n + 1)) R) (i : ℕ)
    (hi : (finSuccEquiv R n f).coeff i ≠ 0) :
    totalDegree ((finSuccEquiv R n f).coeff i) + i ≤ totalDegree f := by
  have hf'_sup : ((finSuccEquiv R n f).coeff i).support.Nonempty := by
    rw [Finset.nonempty_iff_ne_empty, ne_eq, support_eq_empty]
    exact hi
  -- Let σ be a monomial index of ((finSuccEquiv R n p).coeff i) of maximal total degree
  have ⟨σ, hσ1, hσ2⟩ := Finset.exists_mem_eq_sup (support _) hf'_sup
                          (fun s => Finsupp.sum s fun _ e => e)
  -- Then cons i σ is a monomial index of p with total degree equal to the desired bound
  let σ' : Fin (n + 1) →₀ ℕ := cons i σ
  convert le_totalDegree (s := σ') _
  · rw [totalDegree, hσ2, sum_cons, add_comm]
  · rw [← mem_support_coeff_finSuccEquiv]
    exact hσ1

theorem support_finSuccEquiv (f : MvPolynomial (Fin (n + 1)) R) :
    (finSuccEquiv R n f).support = Finset.image (fun m : Fin (n + 1) →₀ ℕ => m 0) f.support := by
  ext i
  rw [Polynomial.mem_support_iff, Finset.mem_image, Finsupp.ne_iff]
  constructor
  · rintro ⟨m, hm⟩
    refine ⟨cons i m, ?_, cons_zero _ _⟩
    rw [← mem_support_coeff_finSuccEquiv]
    simpa using hm
  · rintro ⟨m, h, rfl⟩
    refine ⟨tail m, ?_⟩
    rwa [← coeff, zero_apply, ← mem_support_iff, mem_support_coeff_finSuccEquiv, cons_tail]

theorem mem_support_finSuccEquiv {f : MvPolynomial (Fin (n + 1)) R} {x} :
    x ∈ (finSuccEquiv R n f).support ↔ x ∈ (fun m : Fin (n + 1) →₀ _ ↦ m 0) '' f.support := by
  simpa using congr(x ∈ $(support_finSuccEquiv f))

theorem image_support_finSuccEquiv {f : MvPolynomial (Fin (n + 1)) R} {i : ℕ} :
    ((finSuccEquiv R n f).coeff i).support.image (Finsupp.cons i) = {m ∈ f.support | m 0 = i} := by
  ext m
  rw [Finset.mem_filter, Finset.mem_image, mem_support_iff]
  conv_lhs =>
    congr
    ext
    rw [mem_support_iff, finSuccEquiv_coeff_coeff, Ne]
  constructor
  · grind [cons_zero]
  · intro h
    use tail m
    rw [← h.2, cons_tail]
    simp [h.1]

lemma mem_image_support_coeff_finSuccEquiv {f : MvPolynomial (Fin (n + 1)) R} {i : ℕ} {x} :
    x ∈ Finsupp.cons i '' ((finSuccEquiv R n f).coeff i).support ↔
      x ∈ f.support ∧ x 0 = i := by
  simpa using congr(x ∈ $image_support_finSuccEquiv)

-- TODO: generalize `finSuccEquiv R n` to an arbitrary ZeroHom
theorem nonempty_support_finSuccEquiv {f : MvPolynomial (Fin (n + 1)) R} (h : f ≠ 0) :
    (finSuccEquiv R n f).support.Nonempty := by
  rwa [Polynomial.support_nonempty, EmbeddingLike.map_ne_zero_iff]

@[deprecated (since := "2025-11-28")] alias support_finSuccEquiv_nonempty :=
nonempty_support_finSuccEquiv

theorem degree_finSuccEquiv {f : MvPolynomial (Fin (n + 1)) R} (h : f ≠ 0) :
    (finSuccEquiv R n f).degree = degreeOf 0 f := by
  -- TODO: these should be lemmas
  have h₀ : ∀ {α β : Type _} (f : α → β), (fun x => x) ∘ f = f := fun f => rfl
  have h₁ : ∀ {α β : Type _} (f : α → β), f ∘ (fun x => x) = f := fun f => rfl
  have h' : ((finSuccEquiv R n f).support.sup fun x => x) = degreeOf 0 f := by
    rw [degreeOf_eq_sup, support_finSuccEquiv, Finset.sup_image, h₀]
  rw [Polynomial.degree, ← h', Nat.cast_withBot,
    Finset.coe_sup_of_nonempty (nonempty_support_finSuccEquiv h), Finset.max_eq_sup_coe, h₁]

theorem natDegree_finSuccEquiv (f : MvPolynomial (Fin (n + 1)) R) :
    (finSuccEquiv R n f).natDegree = degreeOf 0 f := by
  by_cases c : f = 0
  · rw [c, map_zero, Polynomial.natDegree_zero, degreeOf_zero]
  · rw [Polynomial.natDegree, degree_finSuccEquiv c, Nat.cast_withBot, WithBot.unbotD_coe]

/--
The `MvPolynomial.degreeOf` of a particular variable in a multivariate polynomial
is equal to the `Polynomial.natDegree` of the single-variable polynomial
obtained by treating the multivariable polynomial as a single variable polynomial
over multivariable polynomials in the remaining variables
-/
lemma degreeOf_eq_natDegree [DecidableEq σ] (a : σ) (p : MvPolynomial σ R) :
    degreeOf a p =
      (optionEquivLeft R {b // b ≠ a} (rename (Equiv.optionSubtypeNe a).symm p)).natDegree := by
  rw [natDegree_optionEquivLeft, eq_comm]
  convert degreeOf_rename_of_injective (Equiv.injective (Equiv.optionSubtypeNe a).symm) a
  rw [Equiv.optionSubtypeNe_symm_apply, dif_pos rfl]

theorem degreeOf_coeff_finSuccEquiv (p : MvPolynomial (Fin (n + 1)) R) (j : Fin n) (i : ℕ) :
    degreeOf j (Polynomial.coeff (finSuccEquiv R n p) i) ≤ degreeOf j.succ p := by
  rw [degreeOf_eq_sup, degreeOf_eq_sup, Finset.sup_le_iff]
  intro m hm
  rw [← Finsupp.cons_succ j i m]
  exact Finset.le_sup
    (f := fun (g : Fin (Nat.succ n) →₀ ℕ) => g (Fin.succ j))
    (mem_support_coeff_finSuccEquiv.1 hm)

/-- Consider a multivariate polynomial `φ` whose variables are indexed by `Option σ`,
and suppose that `σ ≃ Fin n`.
Then one may view `φ` as a polynomial over `MvPolynomial (Fin n) R`, by

1. renaming the variables via `Option σ ≃ Fin (n+1)`, and then singling out the `0`-th variable
    via `MvPolynomial.finSuccEquiv`;
2. first viewing it as polynomial over `MvPolynomial σ R` via `MvPolynomial.optionEquivLeft`,
    and then renaming the variables.

This lemma shows that both constructions are the same. -/
lemma finSuccEquiv_rename_finSuccEquiv (e : σ ≃ Fin n) (φ : MvPolynomial (Option σ) R) :
    ((finSuccEquiv R n) ((rename ((Equiv.optionCongr e).trans (_root_.finSuccEquiv n).symm)) φ)) =
      Polynomial.map (rename e).toRingHom (optionEquivLeft R σ φ) := by
  suffices (finSuccEquiv R n).toRingEquiv.toRingHom.comp (rename ((Equiv.optionCongr e).trans
        (_root_.finSuccEquiv n).symm)).toRingHom =
      (Polynomial.mapRingHom (rename e).toRingHom).comp (optionEquivLeft R σ) by
    exact DFunLike.congr_fun this φ
  apply ringHom_ext
  · simp [Polynomial.algebraMap_apply, algebraMap_eq, finSuccEquiv_apply, optionEquivLeft_apply]
  · rintro (i | i) <;> simp [finSuccEquiv_apply, optionEquivLeft_apply]

end

@[simp]
theorem rename_polynomial_aeval_X {σ τ : Type*} (f : σ → τ) (i : σ) (p : R[X]) :
    rename f (Polynomial.aeval (X i) p) = Polynomial.aeval (X (f i) : MvPolynomial τ R) p := by
  rw [← aeval_algHom_apply, rename_X]

end Equiv

end MvPolynomial

section toMvPolynomial

variable {R S σ τ : Type*} [CommSemiring R] [CommSemiring S] [Algebra R S]

/-- The embedding of `R[X]` into `R[Xᵢ]` as an `R`-algebra homomorphism. -/
noncomputable def Polynomial.toMvPolynomial (i : σ) : R[X] →ₐ[R] MvPolynomial σ R :=
  aeval (MvPolynomial.X i)

@[simp]
lemma Polynomial.toMvPolynomial_C (i : σ) (r : R) : (C r).toMvPolynomial i = MvPolynomial.C r := by
  simp [toMvPolynomial]

@[simp]
lemma Polynomial.toMvPolynomial_X (i : σ) : X.toMvPolynomial i = MvPolynomial.X (R := R) i := by
  simp [toMvPolynomial]

lemma Polynomial.toMvPolynomial_eq_rename_comp (i : σ) :
    toMvPolynomial (R := R) i =
      (MvPolynomial.rename (fun _ : Unit ↦ i)).comp (MvPolynomial.pUnitAlgEquiv R).symm := by
  ext
  simp

lemma Polynomial.toMvPolynomial_injective (i : σ) :
    Function.Injective (toMvPolynomial (R := R) i) := by
  simp only [toMvPolynomial_eq_rename_comp, AlgHom.coe_comp, AlgHom.coe_coe,
    EquivLike.injective_comp]
  exact MvPolynomial.rename_injective (fun x ↦ i) fun _ _ _ ↦ rfl

@[simp]
lemma MvPolynomial.eval_comp_toMvPolynomial (f : σ → R) (i : σ) :
    (eval f).comp (toMvPolynomial (R := R) i) = Polynomial.evalRingHom (f i) := by
  ext <;> simp

@[simp]
lemma MvPolynomial.eval_toMvPolynomial (f : σ → R) (i : σ) (p : R[X]) :
    eval f (p.toMvPolynomial i) = Polynomial.eval (f i) p :=
  DFunLike.congr_fun (eval_comp_toMvPolynomial ..) p

@[simp]
lemma MvPolynomial.aeval_comp_toMvPolynomial (f : σ → S) (i : σ) :
    (aeval (R := R) f).comp (toMvPolynomial i) = Polynomial.aeval (f i) := by
  ext
  simp

@[simp]
lemma MvPolynomial.aeval_toMvPolynomial (f : σ → S) (i : σ) (p : R[X]) :
    aeval f (p.toMvPolynomial i) = Polynomial.aeval (f i) p :=
  DFunLike.congr_fun (aeval_comp_toMvPolynomial ..) p

@[simp]
lemma MvPolynomial.rename_comp_toMvPolynomial (f : σ → τ) (a : σ) :
    (rename (R := R) f).comp (Polynomial.toMvPolynomial a) = Polynomial.toMvPolynomial (f a) := by
  ext
  simp

@[simp]
lemma MvPolynomial.rename_toMvPolynomial (f : σ → τ) (a : σ) (p : R[X]) :
    (rename (R := R) f) (p.toMvPolynomial a) = p.toMvPolynomial (f a) :=
  DFunLike.congr_fun (rename_comp_toMvPolynomial ..) p

end toMvPolynomial<|MERGE_RESOLUTION|>--- conflicted
+++ resolved
@@ -474,7 +474,6 @@
   · simp [Finsupp.sum_add_index, Finsupp.sum_embDomain]
   · simpa [mem_support_iff, ← optionEquivLeft_coeff_coeff R S₁] using hσ
 
-<<<<<<< HEAD
 theorem optionEquivLeft_coeff_coeff'
     (p : MvPolynomial (Option σ) R) (m : ℕ) (d : σ →₀ ℕ) :
     coeff d (((optionEquivLeft R σ) p).coeff m) = p.coeff (d.optionElim m) := by
@@ -486,9 +485,6 @@
   | add p q hp hq => simp only [map_add, Polynomial.coeff_add, coeff_add, hp, hq]
 
 end
-=======
-end optionEquivLeft
->>>>>>> fc734e31
 
 /-- The algebra isomorphism between multivariable polynomials in `Option S₁` and
 multivariable polynomials with coefficients in polynomials.
