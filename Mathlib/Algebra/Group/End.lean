/-
Copyright (c) 2018 Johannes Hölzl. All rights reserved.
Released under Apache 2.0 license as described in the file LICENSE.
Authors: Johannes Hölzl, Callum Sutton, Yury Kudryashov
-/
import Mathlib.Algebra.Group.Equiv.TypeTags
import Mathlib.Algebra.Group.Units.Equiv
import Mathlib.Data.Set.Basic
import Mathlib.Tactic.Common
import Mathlib.Algebra.Group.Prod

/-!
# Monoids of endomorphisms, groups of automorphisms

This file defines
* the endomorphism monoid structure on `Function.End α := α → α`
* the endomorphism monoid structure on `Monoid.End M := M →* M` and `AddMonoid.End M := M →+ M`
* the automorphism group structure on `Equiv.Perm α := α ≃ α`
* the automorphism group structure on `MulAut M := M ≃* M` and `AddAut M := M ≃+ M`.

## Implementation notes

The definition of multiplication in the endomorphism monoids and automorphism groups agrees with
function composition, and multiplication in `CategoryTheory.End`, but not with
`CategoryTheory.comp`.

## Tags

end monoid, aut group
-/

assert_not_exists MonoidWithZero MulAction RelIso

variable {A M G α β : Type*}

/-! ### Type endomorphisms -/

variable (α) in
/-- The monoid of endomorphisms.

Note that this is generalized by `CategoryTheory.End` to categories other than `Type u`. -/
protected def Function.End := α → α

instance : Monoid (Function.End α) where
  one := id
  mul := (· ∘ ·)
  mul_assoc _ _ _ := rfl
  mul_one _ := rfl
  one_mul _ := rfl
  npow n f := f^[n]
  npow_succ _ _ := Function.iterate_succ _ _

instance : Inhabited (Function.End α) := ⟨1⟩

/-! ### Monoid endomorphisms -/

namespace Equiv.Perm

instance instOne : One (Perm α) where one := Equiv.refl _
instance instMul : Mul (Perm α) where mul f g := Equiv.trans g f
instance instInv : Inv (Perm α) where inv := Equiv.symm
instance instPowNat : Pow (Perm α) ℕ where
  pow f n := ⟨f^[n], f.symm^[n], f.left_inv.iterate _, f.right_inv.iterate _⟩

instance permGroup : Group (Perm α) where
  mul_assoc _ _ _ := (trans_assoc _ _ _).symm
  one_mul := trans_refl
  mul_one := refl_trans
  inv_mul_cancel := self_trans_symm
  npow n f := f ^ n
  npow_succ _ _ := coe_fn_injective <| Function.iterate_succ _ _
  zpow := zpowRec fun n f ↦ f ^ n
  zpow_succ' _ _ := coe_fn_injective <| Function.iterate_succ _ _

@[simp]
theorem default_eq : (default : Perm α) = 1 :=
  rfl

/-- The permutation of a type is equivalent to the units group of the endomorphisms monoid of this
type. -/
@[simps]
def equivUnitsEnd : Perm α ≃* Units (Function.End α) where
  -- Porting note: needed to add `.toFun`.
  toFun e := ⟨e.toFun, e.symm.toFun, e.self_comp_symm, e.symm_comp_self⟩
  invFun u :=
    ⟨(u : Function.End α), (↑u⁻¹ : Function.End α), congr_fun u.inv_val, congr_fun u.val_inv⟩
  map_mul' _ _ := rfl

/-- Lift a monoid homomorphism `f : G →* Function.End α` to a monoid homomorphism
`f : G →* Equiv.Perm α`. -/
@[simps!]
def _root_.MonoidHom.toHomPerm {G : Type*} [Group G] (f : G →* Function.End α) : G →* Perm α :=
  equivUnitsEnd.symm.toMonoidHom.comp f.toHomUnits

theorem mul_apply (f g : Perm α) (x) : (f * g) x = f (g x) :=
  Equiv.trans_apply _ _ _

theorem one_apply (x) : (1 : Perm α) x = x :=
  rfl

@[simp]
theorem inv_apply_self (f : Perm α) (x) : f⁻¹ (f x) = x :=
  f.symm_apply_apply x

@[simp]
theorem apply_inv_self (f : Perm α) (x) : f (f⁻¹ x) = x :=
  f.apply_symm_apply x

theorem one_def : (1 : Perm α) = Equiv.refl α :=
  rfl

theorem mul_def (f g : Perm α) : f * g = g.trans f :=
  rfl

theorem inv_def (f : Perm α) : f⁻¹ = f.symm :=
  rfl

@[simp, norm_cast] lemma coe_one : ⇑(1 : Perm α) = id := rfl

@[simp, norm_cast] lemma coe_mul (f g : Perm α) : ⇑(f * g) = f ∘ g := rfl

@[norm_cast] lemma coe_pow (f : Perm α) (n : ℕ) : ⇑(f ^ n) = f^[n] := rfl

@[simp] lemma iterate_eq_pow (f : Perm α) (n : ℕ) : f^[n] = ⇑(f ^ n) := rfl

theorem eq_inv_iff_eq {f : Perm α} {x y : α} : x = f⁻¹ y ↔ f x = y :=
  f.eq_symm_apply

theorem inv_eq_iff_eq {f : Perm α} {x y : α} : f⁻¹ x = y ↔ x = f y :=
  f.symm_apply_eq

theorem zpow_apply_comm {α : Type*} (σ : Perm α) (m n : ℤ) {x : α} :
    (σ ^ m) ((σ ^ n) x) = (σ ^ n) ((σ ^ m) x) := by
  rw [← Equiv.Perm.mul_apply, ← Equiv.Perm.mul_apply, zpow_mul_comm]

/-! Lemmas about mixing `Perm` with `Equiv`. Because we have multiple ways to express
`Equiv.refl`, `Equiv.symm`, and `Equiv.trans`, we want simp lemmas for every combination.
The assumption made here is that if you're using the group structure, you want to preserve it after
simp. -/


@[simp]
theorem trans_one {α : Sort*} {β : Type*} (e : α ≃ β) : e.trans (1 : Perm β) = e :=
  Equiv.trans_refl e

@[simp]
theorem mul_refl (e : Perm α) : e * Equiv.refl α = e :=
  Equiv.trans_refl e

@[simp]
theorem one_symm : (1 : Perm α).symm = 1 :=
  Equiv.refl_symm

@[simp]
theorem refl_inv : (Equiv.refl α : Perm α)⁻¹ = 1 :=
  Equiv.refl_symm

@[simp]
theorem one_trans {α : Type*} {β : Sort*} (e : α ≃ β) : (1 : Perm α).trans e = e :=
  Equiv.refl_trans e

@[simp]
theorem refl_mul (e : Perm α) : Equiv.refl α * e = e :=
  Equiv.refl_trans e

@[simp]
theorem inv_trans_self (e : Perm α) : e⁻¹.trans e = 1 :=
  Equiv.symm_trans_self e

@[simp]
theorem mul_symm (e : Perm α) : e * e.symm = 1 :=
  Equiv.symm_trans_self e

@[simp]
theorem self_trans_inv (e : Perm α) : e.trans e⁻¹ = 1 :=
  Equiv.self_trans_symm e

@[simp]
theorem symm_mul (e : Perm α) : e.symm * e = 1 :=
  Equiv.self_trans_symm e

/-! Lemmas about `Equiv.Perm.sumCongr` re-expressed via the group structure. -/


@[simp]
theorem sumCongr_mul {α β : Type*} (e : Perm α) (f : Perm β) (g : Perm α) (h : Perm β) :
    sumCongr e f * sumCongr g h = sumCongr (e * g) (f * h) :=
  sumCongr_trans g h e f

@[simp]
theorem sumCongr_inv {α β : Type*} (e : Perm α) (f : Perm β) :
    (sumCongr e f)⁻¹ = sumCongr e⁻¹ f⁻¹ :=
  sumCongr_symm e f

@[simp]
theorem sumCongr_one {α β : Type*} : sumCongr (1 : Perm α) (1 : Perm β) = 1 :=
  sumCongr_refl

/-- `Equiv.Perm.sumCongr` as a `MonoidHom`, with its two arguments bundled into a single `Prod`.

This is particularly useful for its `MonoidHom.range` projection, which is the subgroup of
permutations which do not exchange elements between `α` and `β`. -/
@[simps]
def sumCongrHom (α β : Type*) : Perm α × Perm β →* Perm (α ⊕ β) where
  toFun a := sumCongr a.1 a.2
  map_one' := sumCongr_one
  map_mul' _ _ := (sumCongr_mul _ _ _ _).symm

theorem sumCongrHom_injective {α β : Type*} : Function.Injective (sumCongrHom α β) := by
  rintro ⟨⟩ ⟨⟩ h
  rw [Prod.mk_inj]
  constructor <;> ext i
  · simpa using Equiv.congr_fun h (Sum.inl i)
  · simpa using Equiv.congr_fun h (Sum.inr i)

@[simp]
theorem sumCongr_swap_one {α β : Type*} [DecidableEq α] [DecidableEq β] (i j : α) :
    sumCongr (Equiv.swap i j) (1 : Perm β) = Equiv.swap (Sum.inl i) (Sum.inl j) :=
  sumCongr_swap_refl i j

@[simp]
theorem sumCongr_one_swap {α β : Type*} [DecidableEq α] [DecidableEq β] (i j : β) :
    sumCongr (1 : Perm α) (Equiv.swap i j) = Equiv.swap (Sum.inr i) (Sum.inr j) :=
  sumCongr_refl_swap i j

/-! Lemmas about `Equiv.Perm.sigmaCongrRight` re-expressed via the group structure. -/


@[simp]
theorem sigmaCongrRight_mul {α : Type*} {β : α → Type*} (F : ∀ a, Perm (β a))
    (G : ∀ a, Perm (β a)) : sigmaCongrRight F * sigmaCongrRight G = sigmaCongrRight (F * G) :=
  sigmaCongrRight_trans G F

@[simp]
theorem sigmaCongrRight_inv {α : Type*} {β : α → Type*} (F : ∀ a, Perm (β a)) :
    (sigmaCongrRight F)⁻¹ = sigmaCongrRight fun a => (F a)⁻¹ :=
  sigmaCongrRight_symm F

@[simp]
theorem sigmaCongrRight_one {α : Type*} {β : α → Type*} :
    sigmaCongrRight (1 : ∀ a, Equiv.Perm <| β a) = 1 :=
  sigmaCongrRight_refl

/-- `Equiv.Perm.sigmaCongrRight` as a `MonoidHom`.

This is particularly useful for its `MonoidHom.range` projection, which is the subgroup of
permutations which do not exchange elements between fibers. -/
@[simps]
def sigmaCongrRightHom {α : Type*} (β : α → Type*) : (∀ a, Perm (β a)) →* Perm (Σa, β a) where
  toFun := sigmaCongrRight
  map_one' := sigmaCongrRight_one
  map_mul' _ _ := (sigmaCongrRight_mul _ _).symm

theorem sigmaCongrRightHom_injective {α : Type*} {β : α → Type*} :
    Function.Injective (sigmaCongrRightHom β) := by
  intro x y h
  ext a b
  simpa using Equiv.congr_fun h ⟨a, b⟩

/-- `Equiv.Perm.subtypeCongr` as a `MonoidHom`. -/
@[simps]
def subtypeCongrHom (p : α → Prop) [DecidablePred p] :
    Perm { a // p a } × Perm { a // ¬p a } →* Perm α where
  toFun pair := Perm.subtypeCongr pair.fst pair.snd
  map_one' := Perm.subtypeCongr.refl
  map_mul' _ _ := (Perm.subtypeCongr.trans _ _ _ _).symm

theorem subtypeCongrHom_injective (p : α → Prop) [DecidablePred p] :
    Function.Injective (subtypeCongrHom p) := by
  rintro ⟨⟩ ⟨⟩ h
  rw [Prod.mk_inj]
  constructor <;> ext i <;> simpa using Equiv.congr_fun h i

/-- If `e` is also a permutation, we can write `permCongr`
completely in terms of the group structure. -/
@[simp]
theorem permCongr_eq_mul (e p : Perm α) : e.permCongr p = e * p * e⁻¹ :=
  rfl

section ExtendDomain

/-! Lemmas about `Equiv.Perm.extendDomain` re-expressed via the group structure. -/


variable (e : Perm α) {p : β → Prop} [DecidablePred p] (f : α ≃ Subtype p)

@[simp]
theorem extendDomain_one : extendDomain 1 f = 1 :=
  extendDomain_refl f

@[simp]
theorem extendDomain_inv : (e.extendDomain f)⁻¹ = e⁻¹.extendDomain f :=
  rfl

@[simp]
theorem extendDomain_mul (e e' : Perm α) :
    e.extendDomain f * e'.extendDomain f = (e * e').extendDomain f :=
  extendDomain_trans _ _ _

/-- `extendDomain` as a group homomorphism -/
@[simps]
def extendDomainHom : Perm α →* Perm β where
  toFun e := extendDomain e f
  map_one' := extendDomain_one f
  map_mul' e e' := (extendDomain_mul f e e').symm

theorem extendDomainHom_injective : Function.Injective (extendDomainHom f) :=
  (injective_iff_map_eq_one (extendDomainHom f)).mpr fun e he =>
    ext fun x => f.injective <|
      Subtype.ext ((extendDomain_apply_image e f x).symm.trans (Perm.ext_iff.mp he (f x)))

@[simp]
theorem extendDomain_eq_one_iff {e : Perm α} {f : α ≃ Subtype p} : e.extendDomain f = 1 ↔ e = 1 :=
  (injective_iff_map_eq_one' (extendDomainHom f)).mp (extendDomainHom_injective f) e

@[simp]
lemma extendDomain_pow (n : ℕ) : (e ^ n).extendDomain f = e.extendDomain f ^ n :=
  map_pow (extendDomainHom f) _ _

@[simp]
lemma extendDomain_zpow (n : ℤ) : (e ^ n).extendDomain f = e.extendDomain f ^ n :=
  map_zpow (extendDomainHom f) _ _

end ExtendDomain

section Subtype

variable {p : α → Prop} {f : Perm α}

/-- If the permutation `f` fixes the subtype `{x // p x}`, then this returns the permutation
  on `{x // p x}` induced by `f`. -/
def subtypePerm (f : Perm α) (h : ∀ x, p (f x) ↔ p x) : Perm { x // p x } where
  toFun := fun x => ⟨f x, (h _).2 x.2⟩
  invFun := fun x => ⟨f⁻¹ x, (h (f⁻¹ x)).1 <| by simpa using x.2⟩
  left_inv _ := by simp only [Perm.inv_apply_self, Subtype.coe_eta, Subtype.coe_mk]
  right_inv _ := by simp only [Perm.apply_inv_self, Subtype.coe_eta, Subtype.coe_mk]

@[simp]
theorem subtypePerm_apply (f : Perm α) (h : ∀ x, p (f x) ↔ p x) (x : { x // p x }) :
    subtypePerm f h x = ⟨f x, (h _).2 x.2⟩ :=
  rfl

@[simp]
theorem subtypePerm_one (p : α → Prop) (h := fun _ => Iff.rfl) : @subtypePerm α p 1 h = 1 :=
  rfl

@[simp]
theorem subtypePerm_mul (f g : Perm α) (hf hg) :
    (f.subtypePerm hf * g.subtypePerm hg : Perm { x // p x }) =
      (f * g).subtypePerm fun _ => (hf _).trans <| hg _ :=
  rfl

private theorem inv_aux : (∀ x, p (f x) ↔ p x) ↔ ∀ x, p (f⁻¹ x) ↔ p x :=
  f⁻¹.surjective.forall.trans <| by simp_rw [f.apply_inv_self, Iff.comm]

/-- See `Equiv.Perm.inv_subtypePerm`. -/
theorem subtypePerm_inv (f : Perm α) (hf) :
    f⁻¹.subtypePerm hf = (f.subtypePerm <| inv_aux.2 hf : Perm { x // p x })⁻¹ :=
  rfl

/-- See `Equiv.Perm.subtypePerm_inv`. -/
@[simp]
theorem inv_subtypePerm (f : Perm α) (hf) :
    (f.subtypePerm hf : Perm { x // p x })⁻¹ = f⁻¹.subtypePerm (inv_aux.1 hf) :=
  rfl

private theorem pow_aux (hf : ∀ x, p (f x) ↔ p x) : ∀ {n : ℕ} (x), p ((f ^ n) x) ↔ p x
  | 0, _ => Iff.rfl
  | _ + 1, _ => (pow_aux hf (f _)).trans (hf _)

@[simp]
theorem subtypePerm_pow (f : Perm α) (n : ℕ) (hf) :
    (f.subtypePerm hf : Perm { x // p x }) ^ n = (f ^ n).subtypePerm (pow_aux hf) := by
  induction n with
  | zero => simp
  | succ n ih => simp_rw [pow_succ', ih, subtypePerm_mul]

private theorem zpow_aux (hf : ∀ x, p (f x) ↔ p x) : ∀ {n : ℤ} (x), p ((f ^ n) x) ↔ p x
  | Int.ofNat _ => pow_aux hf
  | Int.negSucc n => by
    rw [zpow_negSucc]
    exact pow_aux (inv_aux.1 hf)

@[simp]
theorem subtypePerm_zpow (f : Perm α) (n : ℤ) (hf) :
    (f.subtypePerm hf ^ n : Perm { x // p x }) = (f ^ n).subtypePerm (zpow_aux hf) := by
  cases n with
  | ofNat n => exact subtypePerm_pow _ _ _
  | negSucc n => simp only [zpow_negSucc, subtypePerm_pow, subtypePerm_inv]

variable [DecidablePred p] {a : α}

/-- The inclusion map of permutations on a subtype of `α` into permutations of `α`,
  fixing the other points. -/
def ofSubtype : Perm (Subtype p) →* Perm α where
  toFun f := extendDomain f (Equiv.refl (Subtype p))
  map_one' := Equiv.Perm.extendDomain_one _
  map_mul' f g := (Equiv.Perm.extendDomain_mul _ f g).symm

theorem ofSubtype_subtypePerm {f : Perm α} (h₁ : ∀ x, p (f x) ↔ p x) (h₂ : ∀ x, f x ≠ x → p x) :
    ofSubtype (subtypePerm f h₁) = f :=
  Equiv.ext fun x => by
    by_cases hx : p x
    · exact (subtypePerm f h₁).extendDomain_apply_subtype _ hx
    · rw [ofSubtype, MonoidHom.coe_mk, OneHom.coe_mk,
        Equiv.Perm.extendDomain_apply_not_subtype _ _ hx]
      exact not_not.mp fun h => hx (h₂ x (Ne.symm h))

theorem ofSubtype_apply_of_mem (f : Perm (Subtype p)) (ha : p a) : ofSubtype f a = f ⟨a, ha⟩ :=
  extendDomain_apply_subtype _ _ ha

@[simp]
theorem ofSubtype_apply_coe (f : Perm (Subtype p)) (x : Subtype p) : ofSubtype f x = f x :=
  Subtype.casesOn x fun _ => ofSubtype_apply_of_mem f

theorem ofSubtype_apply_of_not_mem (f : Perm (Subtype p)) (ha : ¬p a) : ofSubtype f a = a :=
  extendDomain_apply_not_subtype _ _ ha

theorem ofSubtype_apply_mem_iff_mem (f : Perm (Subtype p)) (x : α) :
    p ((ofSubtype f : α → α) x) ↔ p x :=
  if h : p x then by
    simpa only [h, iff_true, MonoidHom.coe_mk, ofSubtype_apply_of_mem f h] using (f ⟨x, h⟩).2
  else by simp [h, ofSubtype_apply_of_not_mem f h]

theorem ofSubtype_injective : Function.Injective (ofSubtype : Perm (Subtype p) → Perm α) := by
  intro x y h
  rw [Perm.ext_iff] at h ⊢
  intro a
  specialize h a
  rwa [ofSubtype_apply_coe, ofSubtype_apply_coe, SetCoe.ext_iff] at h

@[simp]
theorem subtypePerm_ofSubtype (f : Perm (Subtype p)) :
    subtypePerm (ofSubtype f) (ofSubtype_apply_mem_iff_mem f) = f :=
  Equiv.ext fun x => Subtype.coe_injective (ofSubtype_apply_coe f x)

theorem ofSubtype_subtypePerm_of_mem {p : α → Prop} [DecidablePred p]
    {g : Perm α} (hg : ∀ (x : α), p (g x) ↔ p x)
    {a : α} (ha : p a) : (ofSubtype (g.subtypePerm hg)) a = g a :=
  ofSubtype_apply_of_mem (g.subtypePerm hg) ha

theorem ofSubtype_subtypePerm_of_not_mem {p : α → Prop} [DecidablePred p]
    {g : Perm α} (hg : ∀ (x : α), p (g x) ↔ p x)
    {a : α} (ha : ¬ p a) : (ofSubtype (g.subtypePerm hg)) a = a :=
  ofSubtype_apply_of_not_mem (g.subtypePerm hg) ha

/-- Permutations on a subtype are equivalent to permutations on the original type that fix pointwise
the rest. -/
@[simps]
protected def subtypeEquivSubtypePerm (p : α → Prop) [DecidablePred p] :
    Perm (Subtype p) ≃ { f : Perm α // ∀ a, ¬p a → f a = a } where
  toFun f := ⟨ofSubtype f, fun _ => f.ofSubtype_apply_of_not_mem⟩
  invFun f :=
    (f : Perm α).subtypePerm fun _ =>
      ⟨Decidable.not_imp_not.1 fun hfa => (f.prop _ hfa).symm ▸ hfa,
        Decidable.not_imp_not.1 fun hfa ha => hfa <| f.val.injective (f.prop _ hfa).symm ▸ ha⟩
  left_inv := Equiv.Perm.subtypePerm_ofSubtype
  right_inv f :=
    Subtype.ext ((Equiv.Perm.ofSubtype_subtypePerm _) fun a => Not.decidable_imp_symm <| f.prop a)

theorem subtypeEquivSubtypePerm_apply_of_mem (f : Perm (Subtype p)) (h : p a) :
    (Perm.subtypeEquivSubtypePerm p f).1 a = f ⟨a, h⟩ :=
  f.ofSubtype_apply_of_mem h

theorem subtypeEquivSubtypePerm_apply_of_not_mem (f : Perm (Subtype p)) (h : ¬p a) :
    ((Perm.subtypeEquivSubtypePerm p) f).1 a = a :=
  f.ofSubtype_apply_of_not_mem h

end Subtype

end Perm

section Swap

variable [DecidableEq α]

@[simp]
theorem swap_inv (x y : α) : (swap x y)⁻¹ = swap x y :=
  rfl

@[simp]
theorem swap_mul_self (i j : α) : swap i j * swap i j = 1 :=
  swap_swap i j

theorem swap_mul_eq_mul_swap (f : Perm α) (x y : α) : swap x y * f = f * swap (f⁻¹ x) (f⁻¹ y) :=
  Equiv.ext fun z => by
    simp only [Perm.mul_apply, swap_apply_def]
    split_ifs <;>
      simp_all only [Perm.apply_inv_self, Perm.eq_inv_iff_eq, eq_self_iff_true, not_true]

theorem mul_swap_eq_swap_mul (f : Perm α) (x y : α) : f * swap x y = swap (f x) (f y) * f := by
  rw [swap_mul_eq_mul_swap, Perm.inv_apply_self, Perm.inv_apply_self]

theorem swap_apply_apply (f : Perm α) (x y : α) : swap (f x) (f y) = f * swap x y * f⁻¹ := by
  rw [mul_swap_eq_swap_mul, mul_inv_cancel_right]

/-- Left-multiplying a permutation with `swap i j` twice gives the original permutation.

  This specialization of `swap_mul_self` is useful when using cosets of permutations.
-/
@[simp]
theorem swap_mul_self_mul (i j : α) (σ : Perm α) : Equiv.swap i j * (Equiv.swap i j * σ) = σ := by
  simp [← mul_assoc]

/-- Right-multiplying a permutation with `swap i j` twice gives the original permutation.

  This specialization of `swap_mul_self` is useful when using cosets of permutations.
-/
@[simp]
theorem mul_swap_mul_self (i j : α) (σ : Perm α) : σ * Equiv.swap i j * Equiv.swap i j = σ := by
  rw [mul_assoc, swap_mul_self, mul_one]

/-- A stronger version of `mul_right_injective` -/
@[simp]
theorem swap_mul_involutive (i j : α) : Function.Involutive (Equiv.swap i j * ·) :=
  swap_mul_self_mul i j

/-- A stronger version of `mul_left_injective` -/
@[simp]
theorem mul_swap_involutive (i j : α) : Function.Involutive (· * Equiv.swap i j) :=
  mul_swap_mul_self i j

@[simp]
theorem swap_eq_one_iff {i j : α} : swap i j = (1 : Perm α) ↔ i = j :=
  swap_eq_refl_iff

theorem swap_mul_eq_iff {i j : α} {σ : Perm α} : swap i j * σ = σ ↔ i = j := by
  rw [mul_eq_right, swap_eq_one_iff]

theorem mul_swap_eq_iff {i j : α} {σ : Perm α} : σ * swap i j = σ ↔ i = j := by
  rw [mul_eq_left, swap_eq_one_iff]

theorem swap_mul_swap_mul_swap {x y z : α} (hxy : x ≠ y) (hxz : x ≠ z) :
    swap y z * swap x y * swap y z = swap z x := by
  nth_rewrite 3 [← swap_inv]
  rw [← swap_apply_apply, swap_apply_left, swap_apply_of_ne_of_ne hxy hxz, swap_comm]

end Swap

section AddGroup
variable [AddGroup α] (a b : α)

-- we can't use `to_additive`, because it tries to translate `1` into `0`

@[simp] lemma addLeft_zero : Equiv.addLeft (0 : α) = 1 := ext zero_add

@[simp] lemma addRight_zero : Equiv.addRight (0 : α) = 1 := ext add_zero

@[simp] lemma addLeft_add : Equiv.addLeft (a + b) = Equiv.addLeft a * Equiv.addLeft b :=
  ext <| add_assoc _ _

@[simp] lemma addRight_add : Equiv.addRight (a + b) = Equiv.addRight b * Equiv.addRight a :=
  ext fun _ ↦ (add_assoc _ _ _).symm

@[simp] lemma inv_addLeft : (Equiv.addLeft a)⁻¹ = Equiv.addLeft (-a) := Equiv.coe_inj.1 rfl

@[simp] lemma inv_addRight : (Equiv.addRight a)⁻¹ = Equiv.addRight (-a) := Equiv.coe_inj.1 rfl

@[simp] lemma pow_addLeft (n : ℕ) : Equiv.addLeft a ^ n = Equiv.addLeft (n • a) := by
  ext; simp [Perm.coe_pow]

@[simp] lemma pow_addRight (n : ℕ) : Equiv.addRight a ^ n = Equiv.addRight (n • a) := by
  ext; simp [Perm.coe_pow]

@[simp] lemma zpow_addLeft (n : ℤ) : Equiv.addLeft a ^ n = Equiv.addLeft (n • a) :=
  (map_zsmul ({ toFun := Equiv.addLeft, map_zero' := addLeft_zero, map_add' := addLeft_add } :
    α →+ Additive (Perm α)) _ _).symm

@[simp] lemma zpow_addRight : ∀ (n : ℤ), Equiv.addRight a ^ n = Equiv.addRight (n • a)
  | Int.ofNat n => by simp
  | Int.negSucc n => by simp

end AddGroup

section Group
variable [Group α] (a b : α)

@[simp] lemma mulLeft_one : Equiv.mulLeft (1 : α) = 1 := ext one_mul

@[simp] lemma mulRight_one : Equiv.mulRight (1 : α) = 1 := ext mul_one

@[simp] lemma mulLeft_mul : Equiv.mulLeft (a * b) = Equiv.mulLeft a * Equiv.mulLeft b :=
  ext <| mul_assoc _ _

@[simp] lemma mulRight_mul : Equiv.mulRight (a * b) = Equiv.mulRight b * Equiv.mulRight a :=
  ext fun _ ↦ (mul_assoc _ _ _).symm

@[simp] lemma inv_mulLeft : (Equiv.mulLeft a)⁻¹ = Equiv.mulLeft a⁻¹ := Equiv.coe_inj.1 rfl

@[simp] lemma inv_mulRight : (Equiv.mulRight a)⁻¹ = Equiv.mulRight a⁻¹ := Equiv.coe_inj.1 rfl

@[simp] lemma pow_mulLeft (n : ℕ) : Equiv.mulLeft a ^ n = Equiv.mulLeft (a ^ n) := by
  ext; simp [Perm.coe_pow]

@[simp] lemma pow_mulRight (n : ℕ) : Equiv.mulRight a ^ n = Equiv.mulRight (a ^ n) := by
  ext; simp [Perm.coe_pow]

@[simp] lemma zpow_mulLeft (n : ℤ) : Equiv.mulLeft a ^ n = Equiv.mulLeft (a ^ n) :=
  (map_zpow ({ toFun := Equiv.mulLeft, map_one' := mulLeft_one, map_mul' := mulLeft_mul } :
              α →* Perm α) _ _).symm

@[simp] lemma zpow_mulRight : ∀ n : ℤ, Equiv.mulRight a ^ n = Equiv.mulRight (a ^ n)
  | Int.ofNat n => by simp
  | Int.negSucc n => by simp

end Group
end Equiv

/-- The group of multiplicative automorphisms. -/
@[reducible, to_additive "The group of additive automorphisms."]
def MulAut (M : Type*) [Mul M] :=
  M ≃* M

-- Note that `(attr := reducible)` in `to_additive` currently doesn't work,
-- so we add the reducible attribute manually.
attribute [reducible] AddAut

namespace MulAut

variable (M) [Mul M]

/-- The group operation on multiplicative automorphisms is defined by `g h => MulEquiv.trans h g`.
This means that multiplication agrees with composition, `(g*h)(x) = g (h x)`.
-/
instance : Group (MulAut M) where
  mul g h := MulEquiv.trans h g
  one := MulEquiv.refl _
  inv := MulEquiv.symm
  mul_assoc _ _ _ := rfl
  one_mul _ := rfl
  mul_one _ := rfl
  inv_mul_cancel := MulEquiv.self_trans_symm

instance : Inhabited (MulAut M) :=
  ⟨1⟩

@[simp]
theorem coe_mul (e₁ e₂ : MulAut M) : ⇑(e₁ * e₂) = e₁ ∘ e₂ :=
  rfl

@[simp]
theorem coe_one : ⇑(1 : MulAut M) = id :=
  rfl

@[simp]
theorem coe_inv (e : MulAut M) : ⇑e⁻¹ = e.symm := rfl

theorem mul_def (e₁ e₂ : MulAut M) : e₁ * e₂ = e₂.trans e₁ :=
  rfl

theorem one_def : (1 : MulAut M) = MulEquiv.refl _ :=
  rfl

theorem inv_def (e₁ : MulAut M) : e₁⁻¹ = e₁.symm :=
  rfl

@[simp]
theorem inv_symm (e : MulAut M) : e⁻¹.symm = e := rfl

@[simp]
theorem symm_inv (e : MulAut M) : (e.symm)⁻¹ = e := rfl

@[simp]
theorem inv_apply (e : MulAut M) (m : M) : e⁻¹ m = e.symm m := by
  rw [inv_def]

@[simp]
theorem mul_apply (e₁ e₂ : MulAut M) (m : M) : (e₁ * e₂) m = e₁ (e₂ m) :=
  rfl

@[simp]
theorem one_apply (m : M) : (1 : MulAut M) m = m :=
  rfl

theorem apply_inv_self (e : MulAut M) (m : M) : e (e⁻¹ m) = m :=
  MulEquiv.apply_symm_apply _ _

theorem inv_apply_self (e : MulAut M) (m : M) : e⁻¹ (e m) = m :=
  MulEquiv.apply_symm_apply _ _

/-- Monoid hom from the group of multiplicative automorphisms to the group of permutations. -/
def toPerm : MulAut M →* Equiv.Perm M where
  toFun := MulEquiv.toEquiv
  map_one' := rfl
  map_mul' _ _ := rfl

/-- Group conjugation, `MulAut.conj g h = g * h * g⁻¹`, as a monoid homomorphism
mapping multiplication in `G` into multiplication in the automorphism group `MulAut G`.
See also the type `ConjAct G` for any group `G`, which has a `MulAction (ConjAct G) G` instance
where `conj G` acts on `G` by conjugation. -/
def conj [Group G] : G →* MulAut G where
  toFun g :=
    { toFun := fun h => g * h * g⁻¹
      invFun := fun h => g⁻¹ * h * g
      left_inv := fun _ => by simp only [mul_assoc, inv_mul_cancel_left, inv_mul_cancel, mul_one]
      right_inv := fun _ => by simp only [mul_assoc, mul_inv_cancel_left, mul_inv_cancel, mul_one]
      map_mul' := by simp only [mul_assoc, inv_mul_cancel_left, forall_const] }
  map_mul' g₁ g₂ := by
    ext h
    show g₁ * g₂ * h * (g₁ * g₂)⁻¹ = g₁ * (g₂ * h * g₂⁻¹) * g₁⁻¹
    simp only [mul_assoc, mul_inv_rev]
  map_one' := by ext; simp only [one_mul, inv_one, mul_one, one_apply]; rfl

@[simp]
theorem conj_apply [Group G] (g h : G) : conj g h = g * h * g⁻¹ :=
  rfl

@[simp]
theorem conj_symm_apply [Group G] (g h : G) : (conj g).symm h = g⁻¹ * h * g :=
  rfl

theorem conj_inv_apply [Group G] (g h : G) : (conj g)⁻¹ h = g⁻¹ * h * g :=
  rfl

/-- Isomorphic groups have isomorphic automorphism groups. -/
@[simps]
def congr [Group G] {H : Type*} [Group H] (ϕ : G ≃* H) :
    MulAut G ≃* MulAut H where
  toFun f := ϕ.symm.trans (f.trans ϕ)
  invFun f := ϕ.trans (f.trans ϕ.symm)
  left_inv _ := by simp [DFunLike.ext_iff]
  right_inv _ := by simp [DFunLike.ext_iff]
  map_mul' := by simp [DFunLike.ext_iff]

end MulAut

namespace AddAut

variable (A) [Add A]

/-- The group operation on additive automorphisms is defined by `g h => AddEquiv.trans h g`.
This means that multiplication agrees with composition, `(g*h)(x) = g (h x)`.
-/
instance group : Group (AddAut A) where
  mul g h := AddEquiv.trans h g
  one := AddEquiv.refl _
  inv := AddEquiv.symm
  mul_assoc _ _ _ := rfl
  one_mul _ := rfl
  mul_one _ := rfl
  inv_mul_cancel := AddEquiv.self_trans_symm

<<<<<<< HEAD
attribute [to_additive AudAut.group] MulAut.instGroup
=======
attribute [to_additive AddAut.instGroup] MulAut.instGroup
>>>>>>> c1abdfac

instance : Inhabited (AddAut A) :=
  ⟨1⟩

@[simp]
theorem coe_mul (e₁ e₂ : AddAut A) : ⇑(e₁ * e₂) = e₁ ∘ e₂ :=
  rfl

@[simp]
theorem coe_one : ⇑(1 : AddAut A) = id :=
  rfl

@[simp]
theorem coe_inv (e : AddAut A) : ⇑e⁻¹ = e.symm := rfl

theorem mul_def (e₁ e₂ : AddAut A) : e₁ * e₂ = e₂.trans e₁ :=
  rfl

theorem one_def : (1 : AddAut A) = AddEquiv.refl _ :=
  rfl

theorem inv_def (e₁ : AddAut A) : e₁⁻¹ = e₁.symm :=
  rfl

@[simp]
theorem mul_apply (e₁ e₂ : AddAut A) (a : A) : (e₁ * e₂) a = e₁ (e₂ a) :=
  rfl

@[simp]
theorem one_apply (a : A) : (1 : AddAut A) a = a :=
  rfl

@[simp]
theorem inv_symm (e : AddAut A) : e⁻¹.symm = e := rfl

@[simp]
theorem symm_inv (e : AddAut A) : e.symm⁻¹ = e := rfl

@[simp]
theorem inv_apply (e : AddAut A) (a : A) : e⁻¹ a = e.symm a := rfl

theorem apply_inv_self (e : AddAut A) (a : A) : e⁻¹ (e a) = a :=
  AddEquiv.apply_symm_apply _ _

theorem inv_apply_self (e : AddAut A) (a : A) : e (e⁻¹ a) = a :=
  AddEquiv.apply_symm_apply _ _

/-- Monoid hom from the group of multiplicative automorphisms to the group of permutations. -/
def toPerm : AddAut A →* Equiv.Perm A where
  toFun := AddEquiv.toEquiv
  map_one' := rfl
  map_mul' _ _ := rfl

/-- Additive group conjugation, `AddAut.conj g h = g + h - g`, as an additive monoid
homomorphism mapping addition in `G` into multiplication in the automorphism group `AddAut G`
(written additively in order to define the map). -/
def conj [AddGroup G] : G →+ Additive (AddAut G) where
  toFun g :=
    @Additive.ofMul (AddAut G)
      { toFun := fun h => g + h + -g
        -- this definition is chosen to match `MulAut.conj`
        invFun := fun h => -g + h + g
        left_inv := fun _ => by
          simp only [add_assoc, neg_add_cancel_left, neg_add_cancel, add_zero]
        right_inv := fun _ => by
          simp only [add_assoc, add_neg_cancel_left, add_neg_cancel, add_zero]
        map_add' := by simp only [add_assoc, neg_add_cancel_left, forall_const] }
  map_add' g₁ g₂ := by
    apply Additive.toMul.injective; ext h
    show g₁ + g₂ + h + -(g₁ + g₂) = g₁ + (g₂ + h + -g₂) + -g₁
    simp only [add_assoc, neg_add_rev]
  map_zero' := by
    apply Additive.toMul.injective; ext
    simp only [zero_add, neg_zero, add_zero, toMul_ofMul, toMul_zero, one_apply]
    rfl

@[simp]
theorem conj_apply [AddGroup G] (g h : G) : (conj g).toMul h = g + h + -g :=
  rfl

@[simp]
theorem conj_symm_apply [AddGroup G] (g h : G) : (conj g).toMul.symm h = -g + h + g :=
  rfl

theorem conj_inv_apply [AddGroup G] (g h : G) : (conj g).toMul⁻¹ h = -g + h + g :=
  rfl

theorem neg_conj_apply [AddGroup G] (g h : G) : (-conj g).toMul h = -g + h + g := by
  simp

/-- Isomorphic additive groups have isomorphic automorphism groups. -/
@[simps]
def congr [AddGroup G] {H : Type*} [AddGroup H] (ϕ : G ≃+ H) :
    AddAut G ≃* AddAut H where
  toFun f := ϕ.symm.trans (f.trans ϕ)
  invFun f := ϕ.trans (f.trans ϕ.symm)
  left_inv _ := by simp [DFunLike.ext_iff]
  right_inv _ := by simp [DFunLike.ext_iff]
  map_mul' := by simp [DFunLike.ext_iff]

end AddAut

variable (G)

/-- `Multiplicative G` and `G` have isomorphic automorphism groups. -/
@[simps!]
def MulAutMultiplicative [AddGroup G] : MulAut (Multiplicative G) ≃* AddAut G :=
  { AddEquiv.toMultiplicative.symm with map_mul' := fun _ _ ↦ rfl }

/-- `Additive G` and `G` have isomorphic automorphism groups. -/
@[simps!]
def AddAutAdditive [Group G] : AddAut (Additive G) ≃* MulAut G :=
  { MulEquiv.toAdditive.symm with map_mul' := fun _ _ ↦ rfl }<|MERGE_RESOLUTION|>--- conflicted
+++ resolved
@@ -740,11 +740,7 @@
   mul_one _ := rfl
   inv_mul_cancel := AddEquiv.self_trans_symm
 
-<<<<<<< HEAD
-attribute [to_additive AudAut.group] MulAut.instGroup
-=======
 attribute [to_additive AddAut.instGroup] MulAut.instGroup
->>>>>>> c1abdfac
 
 instance : Inhabited (AddAut A) :=
   ⟨1⟩
