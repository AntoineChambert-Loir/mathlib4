--- conflicted
+++ resolved
@@ -103,38 +103,6 @@
   simp only [Function.comp_apply, mem_setOf_eq] at hx hy
   intro a b ha hb hab
   simp only [Function.comp_apply, mem_setOf_eq]
-<<<<<<< HEAD
-  cases le_total (f x) (f y) with
-  | inl h =>
-      specialize hf (f y) ⟨hx.1, h⟩ ⟨hy.1, le_rfl⟩ ha hb hab
-      simp only [mem_setOf_eq] at hf
-      exact ⟨hf.1, le_trans (hg hf.2) hy.2⟩
-  | inr h =>
-      specialize hf (f x) ⟨hx.1, le_rfl⟩ ⟨hy.1, h⟩ ha hb hab
-      simp only [mem_setOf_eq] at hf
-      exact ⟨hf.1, le_trans (hg hf.2) hx.2⟩
-
-theorem QuasiconvexOn.antitone_comp (hg : Antitone g) (hf : QuasiconvexOn 𝕜 s f) :
-  QuasiconcaveOn 𝕜 s (g ∘ f) :=
-  hf.monotone_comp (γ := γᵒᵈ) hg
-
-theorem QuasiconcaveOn.monotone_comp (hg : Monotone g) (hf : QuasiconcaveOn 𝕜 s f) :
-  QuasiconcaveOn 𝕜 s (g ∘ f) := by
-  apply QuasiconvexOn.monotone_comp (β := βᵒᵈ) (γ := γᵒᵈ) (f := f) _ hf
-  rw [← monotone_dual_iff]; exact hg
-
-theorem QuasiconcaveOn.antitone_comp (hg : Antitone g) (hf : QuasiconcaveOn 𝕜 s f) :
-  QuasiconvexOn 𝕜 s (g ∘ f) := by
-  apply QuasiconvexOn.antitone_comp (β := βᵒᵈ) (γ := γᵒᵈ) (f := f) _ hf
-  rw [← antitone_dual_iff]; exact hg
-
-theorem QuasilinearOn.monotone_comp (hg : Monotone g) (hf : QuasilinearOn 𝕜 s f) :
-  QuasilinearOn 𝕜 s (g ∘ f) :=
-  ⟨hf.1.monotone_comp hg, hf.2.monotone_comp hg⟩
-
-theorem QuasilinearOn.antitone_comp (hg : Antitone g) (hf : QuasilinearOn 𝕜 s f) :
-  QuasilinearOn 𝕜 s (g ∘ f) :=
-=======
   wlog h : f x ≤ f y
   · grind
   specialize hf (f y) ⟨hx.1, h⟩ ⟨hy.1, le_rfl⟩ ha hb hab
@@ -159,7 +127,6 @@
 
 theorem QuasilinearOn.antitone_comp (hg : Antitone g) (hf : QuasilinearOn 𝕜 s f) :
     QuasilinearOn 𝕜 s (g ∘ f) :=
->>>>>>> d2965a4b
   ⟨hf.2.antitone_comp hg, hf.1.antitone_comp hg⟩
 
 end Composition
@@ -172,19 +139,6 @@
 variable {s : Set E} {f : E → β}
 
 theorem Convex.quasiconvexOn_restrict {t : Set E} (hf : QuasiconvexOn 𝕜 s f) (hst : t ⊆ s)
-<<<<<<< HEAD
-    (ht : Convex 𝕜 t) : QuasiconvexOn 𝕜 t f :=
-  by
-  intro b
-  rw [Set.sep_of_subset hst]
-  exact Convex.inter ht (hf b)
-
-theorem Convex.quasiconcaveOn_restrict {t : Set E} (hf : QuasiconcaveOn 𝕜 s f) (hst : t ⊆ s)
-    (ht : Convex 𝕜 t) : QuasiconcaveOn 𝕜 t f :=
-  by
-  intro b
-  rw [Set.sep_of_subset hst]
-=======
     (ht : Convex 𝕜 t) : QuasiconvexOn 𝕜 t f := by
   intro b
   rw [Set.sep_eq_inter_sep hst]
@@ -194,7 +148,6 @@
     (ht : Convex 𝕜 t) : QuasiconcaveOn 𝕜 t f := by
   intro b
   rw [Set.sep_eq_inter_sep hst]
->>>>>>> d2965a4b
   exact Convex.inter ht (hf b)
 
 end Restriction
@@ -206,13 +159,6 @@
 
 variable {β : Type*} [Preorder β] {f : E → β}
 
-<<<<<<< HEAD
-theorem QuasiconcaveOn.isPreconnected_preimage {s : Set E} {t : β}
-    (hfc : QuasiconcaveOn ℝ s f) :
-    IsPreconnected (f ∘ (fun x ↦ ↑x) ⁻¹' Ici t : Set s) := by
-  rw [preimage_comp,
-    ← Topology.IsInducing.subtypeVal.isPreconnected_image,
-=======
 open scoped Set.Notation
 
 /-- If `f` is quasiconcave, then its over-levels are connected. -/
@@ -220,22 +166,10 @@
     (hfc : QuasiconcaveOn ℝ s f) :
     IsPreconnected (s ↓∩ (f ⁻¹' Ici t)) := by
   rw [← Topology.IsInducing.subtypeVal.isPreconnected_image,
->>>>>>> d2965a4b
     image_preimage_eq_inter_range,
     Subtype.range_coe, inter_comm]
   exact (hfc t).isPreconnected
 
-<<<<<<< HEAD
-theorem QuasiconvexOn.isPreconnected_preimage {s : Set E} {t : β}
-    (hfc : QuasiconvexOn ℝ s f) :
-    IsPreconnected (f ∘ (fun x ↦ ↑x) ⁻¹' Iic t : Set s) := by
-  exact QuasiconcaveOn.isPreconnected_preimage (β := βᵒᵈ) hfc
-
-theorem QuasilinearOn.isPreconnected_preimage {s : Set E} {t : β}
-    (hfc : QuasilinearOn ℝ s f) :
-    IsPreconnected (f ∘ (fun x ↦ ↑x) ⁻¹' Iic t : Set s) :=
-  hfc.left.isPreconnected_preimage
-=======
 /-- If `f` is quasiconcave, then its under-levels are connected. -/
 theorem QuasiconvexOn.isPreconnected_preimage_subtype {s : Set E} {t : β}
     (hfc : QuasiconvexOn ℝ s f) :
@@ -246,7 +180,6 @@
     (hfc : QuasilinearOn ℝ s f) :
     IsPreconnected (s ↓∩ f ⁻¹' Iic t) :=
   hfc.left.isPreconnected_preimage_subtype
->>>>>>> d2965a4b
 
 end Preconnected
 
