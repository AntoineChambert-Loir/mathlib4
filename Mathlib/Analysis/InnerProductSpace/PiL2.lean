--- conflicted
+++ resolved
@@ -1157,12 +1157,7 @@
 /-- The inner product of a column of `A` and a column of `B` is an entry of `Aᴴ * B`. -/
 theorem inner_matrix_col_col [Fintype m] (A B : Matrix m n 𝕜) (i j : n) :
     ⟪Aᵀ i, Bᵀ j⟫ₑ = (Aᴴ * B) i j := by
-<<<<<<< HEAD
-  simp_rw [EuclideanSpace.inner_toLp_toLp, Matrix.mul_apply',
-    Matrix.conjTranspose_apply, dotProduct_comm, Pi.star_def]
-=======
   rw [EuclideanSpace.inner_toLp_toLp, mul_apply', ← conjTranspose_apply, dotProduct_comm]
->>>>>>> c19e62e7
   rfl
 
 end Matrix