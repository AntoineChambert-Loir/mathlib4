/-
Copyright (c) 2025 Antoine Chambert-Loir. All rights reserved.
Released under Apache 2.0 license as described in the file LICENSE.
Authors: Antoine Chambert-Loir
-/

import Mathlib.Algebra.Group.Pointwise.Set.Card
import Mathlib.GroupTheory.GroupAction.FixingSubgroup
import Mathlib.GroupTheory.GroupAction.SubMulAction.OfStabilizer
import Mathlib.GroupTheory.GroupAction.Transitive
import Mathlib.GroupTheory.GroupAction.Primitive
import Mathlib.Tactic.Group
/-!
# SubMulActions on complements of invariant subsets

- We define `SubMulAction` of an invariant subset in various contexts,
especially stabilizers and fixing subgroups : `SubMulAction_of_compl`,
`SubMulAction_of_stabilizer`, `SubMulAction_of_fixingSubgroup`.

- We define equivariant maps that relate various of these `SubMulAction`s
and permit to manipulate them in a relatively smooth way:

  * `SubMulAction.ofFixingSubgroupEmpty_equivariantMap`:
  the identity map, when the set is the empty set.

  * `SubMulAction.fixingSubgroupInsertEquiv M a s` : the
  multiplicative equivalence between `fixingSubgroup M (insert a s)``
  and `fixingSubgroup (stabilizer M a) s`

  * `SubMulAction.ofFixingSubgroup_insert_map` : the equivariant
  map between `SubMulAction.ofFixingSubgroup M (insert a s)`
  and `SubMulAction.ofFixingSubgroup (stabilizer M a) s`.

  * `SubMulAction.fixingSubgroupEquivFixingSubgroup`:
  the multiplicative equivalence between `SubMulAction.fixingSubgroup M s`
  and `SubMulAction.fixingSubgroup M t` induced by `g : M`
  such that `g • t = s`.

  * `SubMulAction.conjMap_ofFixingSubgroup`:
  the equivariant map between `SubMulAction.ofFixingSubgroup M t`
  and `SubMulAction.ofFIxingSubgroup M s`
  induced by `g : M` such that `g • t = s`.

  * `SubMulAction.ofFixingSubgroup_of_inclusion`:
  the identity from `SubMulAction.ofFixingSubgroup M s`
  to `SubMulAction.ofFixingSubgroup M t`, when `t ⊆ s`,
  as an equivariant map.

  * `SubMulAction.ofFixingSubgroup_of_singleton`:
  the identity map from `SubMulAction.ofStablizer M a`
  to `SubMulAction.ofFixingSubgroup M {a}`.

  * `SubMulAction.ofFixingSubgroup_of_eq`:
  the identity from `SubMulAction.ofFixingSubgroup M s`
  to `SubMulAction.ofFixingSubgroup M t`, when `s = t`,
  as an equivariant map.

  * `SubMulAction.ofFixingSubgroup.append`: appends
  an enumeration of `ofFixingSubgroup M s` at the end
  of an enumeration of `s`, as an equivariant map.

-/

open scoped Pointwise

open MulAction Function

namespace SubMulAction

variable (M : Type*) {α : Type*} [Group M] [MulAction M α] (s : Set α)

/-- The `SubMulAction` of `fixingSubgroup M s` on the complement of `s`. -/
@[to_additive /-- The `SubAddAction` of `fixingAddSubgroup M s` on the complement of `s`. -/]
def ofFixingSubgroup : SubMulAction (fixingSubgroup M s) α where
  carrier := sᶜ
  smul_mem' := fun ⟨c, hc⟩ x ↦ by
    rw [← Subgroup.inv_mem_iff] at hc
    simp only [Set.mem_compl_iff, not_imp_not]
    intro hcx
    rwa [← one_smul M x, ← inv_mul_cancel c, mul_smul, (mem_fixingSubgroup_iff M).mp hc (c • x) hcx]

@[to_additive (attr := simp)]
theorem ofFixingSubgroup_carrier :
    (ofFixingSubgroup M s).carrier = sᶜ := rfl

variable {s}

@[to_additive]
theorem mem_ofFixingSubgroup_iff {x : α} :
    x ∈ ofFixingSubgroup M s ↔ x ∉ s :=
  Iff.rfl

variable {M}

@[to_additive]
theorem not_mem_of_mem_ofFixingSubgroup (x : ofFixingSubgroup M s) :
    ↑x ∉ s := x.prop

@[to_additive]
theorem disjoint_val_image {t : Set (ofFixingSubgroup M s)} :
    Disjoint s (Subtype.val '' t) := by
  rw [Set.disjoint_iff]
  rintro a ⟨hbs, ⟨b, _, rfl⟩⟩; exact (b.prop hbs).elim

variable (M s) in
/-- The identity map of the `SubMulAction` of the `fixingSubgroup`
into the ambient set, as an equivariant map. -/
@[to_additive
/-- The identity map of the `SubAddAction` of the `fixingAddSubgroup`
into the ambient set, as an equivariant map. -/]
def ofFixingSubgroup_equivariantMap :
    ofFixingSubgroup M s →ₑ[(fixingSubgroup M s).subtype] α where
  toFun x := x
  map_smul' _ _ := rfl

@[to_additive]
theorem ofFixingSubgroup_equivariantMap_injective :
    Injective (ofFixingSubgroup_equivariantMap M s) := by
  rintro ⟨x, hx⟩ ⟨y, hy⟩ hxy
  simpa [Subtype.mk.injEq] using hxy

section Comparisons

section Empty

@[to_additive]
theorem ofFixingSubgroupEmpty_equivariantMap_bijective :
    Bijective (ofFixingSubgroup_equivariantMap M (∅ : Set α)) := by
  refine ⟨ofFixingSubgroup_equivariantMap_injective, fun x ↦ ?_⟩
  exact ⟨⟨x, (mem_ofFixingSubgroup_iff M).mp (Set.notMem_empty x)⟩, rfl⟩

@[to_additive]
theorem of_fixingSubgroupEmpty_mapScalars_surjective :
    Surjective (fixingSubgroup M (∅ : Set α)).subtype := fun g ↦ by
  suffices g ∈ fixingSubgroup M (∅ : Set α) by
    exact ⟨⟨g, this⟩, rfl⟩
  simp [mem_fixingSubgroup_iff]

end Empty

section FixingSubgroupInsert

@[to_additive]
theorem mem_fixingSubgroup_insert_iff {a : α} {s : Set α} {m : M} :
    m ∈ fixingSubgroup M (insert a s) ↔ m • a = a ∧ m ∈ fixingSubgroup M s := by
  simp [mem_fixingSubgroup_iff]

@[to_additive]
theorem fixingSubgroup_of_insert (a : α) (s : Set (ofStabilizer M a)) :
    fixingSubgroup M (insert a ((fun x ↦ x.val) '' s)) =
      (fixingSubgroup (↥(stabilizer M a)) s).map (stabilizer M a).subtype := by
  ext m
  simp [mem_fixingSubgroup_iff, mem_ofStabilizer_iff, subgroup_smul_def, and_comm]

@[to_additive]
theorem mem_ofFixingSubgroup_insert_iff {a : α} {s : Set (ofStabilizer M a)} {x : α} :
    x ∈ ofFixingSubgroup M (insert a ((fun x ↦ x.val) '' s)) ↔
      ∃ (hx : x ∈ ofStabilizer M a),
        (⟨x, hx⟩ : ofStabilizer M a) ∈ ofFixingSubgroup (stabilizer M a) s := by
  simp_rw [mem_ofFixingSubgroup_iff, mem_ofStabilizer_iff]
  aesop

/-- The natural group isomorphism between fixing subgroups. -/
@[to_additive /-- The natural additive group isomorphism between fixing additive subgroups. -/]
def fixingSubgroupInsertEquiv (a : α) (s : Set (ofStabilizer M a)) :
    fixingSubgroup M (insert a (Subtype.val '' s)) ≃* fixingSubgroup (stabilizer M a) s where
  toFun m := ⟨⟨(m : M), (mem_fixingSubgroup_iff M).mp m.prop a (Set.mem_insert _ _)⟩,
      fun ⟨x, hx⟩ => by
        simp only [← SetLike.coe_eq_coe]
        refine (mem_fixingSubgroup_iff M).mp m.prop _ (Set.mem_insert_of_mem a ?_)
        exact ⟨⟨x, (SubMulAction.mem_ofStabilizer_iff  M a).mp x.prop⟩, hx, rfl⟩⟩
  map_mul' _ _ := by simp [← Subtype.coe_inj]
  invFun m := ⟨m, by simp [fixingSubgroup_of_insert]⟩
  left_inv _ := by simp
  right_inv _ := by simp

/-- The identity map of fixing subgroup of stabilizer
into the fixing subgroup of the extended set, as an equivariant map. -/
@[to_additive /-- The identity map of fixing additive subgroup of stabilizer
into the fixing additive subgroup of the extended set, as an equivariant map. -/]
def ofFixingSubgroup_insert_map (a : α) (s : Set (ofStabilizer M a)) :
    ofFixingSubgroup M (insert a (Subtype.val '' s))
      →ₑ[fixingSubgroupInsertEquiv a s]
        ofFixingSubgroup (stabilizer M a) s where
  toFun x := by
    choose hx hx' using (mem_ofFixingSubgroup_insert_iff.mp x.prop)
    exact ⟨_, hx'⟩
  map_smul' _ _ := rfl

@[to_additive (attr := simp)]
theorem ofFixingSubgroup_insert_map_apply {a : α} {s : Set (ofStabilizer M a)}
    {x : α} (hx : x ∈ ofFixingSubgroup M (insert a (Subtype.val '' s))) :
    (ofFixingSubgroup_insert_map a s) ⟨x, hx⟩ = x :=
  rfl

@[to_additive]
theorem ofFixingSubgroup_insert_map_bijective {a : α} {s : Set (ofStabilizer M a)} :
    Bijective (ofFixingSubgroup_insert_map a s) := by
  constructor
  · rintro ⟨x, hx⟩ ⟨y, hy⟩ h
    simpa only [← Subtype.coe_inj, ofFixingSubgroup_insert_map_apply] using h
  · rintro ⟨⟨x, hx1⟩, hx2⟩
    exact ⟨⟨x, mem_ofFixingSubgroup_insert_iff.mpr ⟨hx1, hx2⟩⟩, rfl⟩

end FixingSubgroupInsert

section FixingSubgroupConj

variable {s t : Set α} {g : M}

@[to_additive]
theorem _root_.Set.conj_mem_fixingSubgroup (hg : g • t = s) {k : M} (hk : k ∈ fixingSubgroup M t) :
    MulAut.conj g k ∈ fixingSubgroup M s := by
  simp only [mem_fixingSubgroup_iff] at hk ⊢
  intro y hy
  rw [MulAut.conj_apply, eq_comm, mul_smul, mul_smul, ← inv_smul_eq_iff, eq_comm]
  apply hk
  rw [← Set.mem_smul_set_iff_inv_smul_mem, hg]
  exact hy

@[to_additive]
theorem fixingSubgroup_map_conj_eq (hg : g • t = s) :
    (fixingSubgroup M t).map (MulAut.conj g).toMonoidHom = fixingSubgroup M s :=  by
  ext k
  simp only [MulEquiv.toMonoidHom_eq_coe, Subgroup.mem_map, MonoidHom.coe_coe]
  constructor
  · rintro ⟨n, hn, rfl⟩
    exact Set.conj_mem_fixingSubgroup hg hn
  · intro hk
    use MulAut.conj g⁻¹ k
    constructor
    · apply Set.conj_mem_fixingSubgroup _ hk
      rw [inv_smul_eq_iff, hg]
    · simp [MulAut.conj]; group

variable (g s) in
/-- The `fixingSubgroup` of `g • s` is the conjugate of the `fixingSubgroup` of `s` by `g`. -/
@[to_additive /-- The `fixingAddSubgroup` of `g +ᵥ s` is the conjugate
of the `fixingAddSubgroup` of `s` by `g`. -/]
theorem fixingSubgroup_smul_eq_fixingSubgroup_map_conj :
    fixingSubgroup M (g • s) = (fixingSubgroup M s).map (MulAut.conj g).toMonoidHom :=
  (fixingSubgroup_map_conj_eq rfl).symm

/-- The equivalence of `fixingSubgroup M t` with `fixingSubgroup M s`
  when `s` is a translate of `t`. -/
@[to_additive
/-- The equivalence of `fixingSubgroup M t` with `fixingSubgroup M s`
  when `s` is a translate of `t`. -/]
def fixingSubgroupEquivFixingSubgroup (hg : g • t = s) :
    fixingSubgroup M t ≃* fixingSubgroup M s :=
  ((MulAut.conj g).subgroupMap (fixingSubgroup M t)).trans
    (MulEquiv.subgroupCongr (fixingSubgroup_map_conj_eq hg))

@[to_additive (attr := simp)]
theorem fixingSubgroupEquivFixingSubgroup_coe_apply (hg : g • t = s) (x : fixingSubgroup M t) :
    (fixingSubgroupEquivFixingSubgroup hg x : M) = MulAut.conj g x := rfl

/-- Conjugation induces an equivariant map between the `SubMulAction` of
the fixing subgroup of a subset and that of a translate. -/
@[to_additive
/-- Conjugation induces an equivariant map between the `SubAddAction` of
the fixing subgroup of a subset and that of a translate. -/]
def conjMap_ofFixingSubgroup (hg : g • t = s) :
    ofFixingSubgroup M t →ₑ[fixingSubgroupEquivFixingSubgroup hg] ofFixingSubgroup M s where
  toFun := fun ⟨x, hx⟩ =>
    ⟨g • x, by
      intro hgxt; apply hx
      rw [← hg] at hgxt
      exact Set.smul_mem_smul_set_iff.mp hgxt⟩
  map_smul' := fun ⟨m, hm⟩ ⟨x, hx⟩ => by
    simp only [← SetLike.coe_eq_coe, subgroup_smul_def,
      SetLike.val_smul,
      fixingSubgroupEquivFixingSubgroup_coe_apply,
      MulAut.conj_apply, mul_smul, inv_smul_smul]

@[to_additive (attr := simp)]
theorem conjMap_ofFixingSubgroup_coe_apply {hg : g • t = s} (x : ofFixingSubgroup M t) :
    conjMap_ofFixingSubgroup hg x = g • (x : α) := rfl

@[to_additive]
theorem conjMap_ofFixingSubgroup_bijective {s t : Set α} {g : M} {hst : g • s = t} :
    Bijective (conjMap_ofFixingSubgroup hst) := by
  constructor
  · rintro  x y hxy
    simpa [← SetLike.coe_eq_coe] using hxy
  · rintro ⟨x, hx⟩
    rw [eq_comm, ← inv_smul_eq_iff] at hst
    use (SubMulAction.conjMap_ofFixingSubgroup hst) ⟨x, hx⟩
    simp [← SetLike.coe_eq_coe]

end FixingSubgroupConj

variable {s t : Set α}

@[to_additive]
lemma mem_fixingSubgroup_union_iff {g : M} :
    g ∈ fixingSubgroup M (s ∪ t) ↔ g ∈ fixingSubgroup M s ∧ g ∈ fixingSubgroup M t := by
  simp [fixingSubgroup_union, Subgroup.mem_inf]

/-- The group  morphism from `fixingSubgroup` of a union to the iterated `fixingSubgroup`. -/
@[to_additive
/-- The additive group morphism from `fixingAddSubgroup` of a union
to the iterated `fixingAddSubgroup`. -/]
def fixingSubgroup_union_to_fixingSubgroup_of_fixingSubgroup :
    fixingSubgroup M (s ∪ t) →*
      fixingSubgroup (fixingSubgroup M s) (Subtype.val ⁻¹' t : Set (ofFixingSubgroup M s)) where
  toFun m := ⟨⟨m, (mem_fixingSubgroup_union_iff.mp m.prop).1⟩, by
      rintro ⟨⟨x, hx⟩, hx'⟩
      simp only [Set.mem_preimage] at hx'
      simp only [← SetLike.coe_eq_coe, SubMulAction.val_smul_of_tower]
      exact (mem_fixingSubgroup_union_iff.mp m.prop).2 ⟨x, hx'⟩⟩
  map_one' := by simp
  map_mul' _ _ := by simp [← Subtype.coe_inj]

variable (M s t) in
/-- The identity between the iterated `SubMulAction`
  of the `fixingSubgroup` and the `SubMulAction` of the `fixingSubgroup`
  of the union, as an equivariant map. -/
@[to_additive /-- The identity between the iterated `SubAddAction`
  of the `fixingAddSubgroup` and the `SubAddAction` of the `fixingAddSubgroup`
  of the union, as an equivariant map. -/]
def map_ofFixingSubgroupUnion :
    let ψ : fixingSubgroup M (s ∪ t) →
      fixingSubgroup (fixingSubgroup M s) (Subtype.val ⁻¹' t : Set (ofFixingSubgroup M s)) :=
      fun m ↦ ⟨⟨m, by
        let hm := m.prop
        simp only [fixingSubgroup_union, Subgroup.mem_inf] at hm
        exact hm.left⟩, by
      let hm := m.prop
      simp only [fixingSubgroup_union, Subgroup.mem_inf] at hm
      rintro ⟨⟨x, hx⟩, hx'⟩
      simp only [Set.mem_preimage] at hx'
      simp only [← SetLike.coe_eq_coe, SubMulAction.val_smul_of_tower]
      exact hm.right ⟨x, hx'⟩⟩
    ofFixingSubgroup M (s ∪ t) →ₑ[ψ]
      ofFixingSubgroup (fixingSubgroup M s) (Subtype.val ⁻¹' t : Set (ofFixingSubgroup M s)) where
  toFun x :=
    ⟨⟨x, fun hx => x.prop (Set.mem_union_left t hx)⟩,
        fun hx => x.prop (by
          apply Set.mem_union_right s
          simpa only [Set.mem_preimage, Subtype.coe_mk] using hx)⟩
  map_smul' := fun ⟨m, hm⟩ ⟨x, hx⟩ => by
    rw [← SetLike.coe_eq_coe, ← SetLike.coe_eq_coe]
    exact subgroup_smul_def ⟨m, hm⟩ x

@[to_additive]
theorem map_ofFixingSubgroupUnion_def (x : SubMulAction.ofFixingSubgroup M (s ∪ t)) :
    ((SubMulAction.map_ofFixingSubgroupUnion M s t) x : α) = x :=
  rfl

@[to_additive]
theorem map_ofFixingSubgroupUnion_bijective :
    Bijective (map_ofFixingSubgroupUnion M s t) := by
  constructor
  · intro a b h
    simpa only [← SetLike.coe_eq_coe] using h
  · rintro ⟨⟨a, ha⟩, ha'⟩
    suffices a ∈ ofFixingSubgroup M (s ∪ t) by
      exact ⟨⟨a, this⟩,  rfl⟩
    intro hy
    rcases (Set.mem_union a s t).mp hy with h | h
    · exact ha h
    · apply ha'
      simpa only [Set.mem_preimage]

variable (M) in
/-- The equivariant map on `SubMulAction.ofFixingSubgroup` given a set inclusion. -/
@[to_additive
/-- The equivariant map on `SubAddAction.ofFixingAddSubgroup` given a set inclusion. -/]
def ofFixingSubgroup_of_inclusion (hst : t ⊆ s) :
    ofFixingSubgroup M s
      →ₑ[Subgroup.inclusion (fixingSubgroup_antitone M α hst)]
        ofFixingSubgroup M t where
  toFun y := ⟨y.val, fun h => y.prop (hst h)⟩
  map_smul' _ _ := rfl

@[to_additive]
lemma ofFixingSubgroup_of_inclusion_injective {hst : t ⊆ s} :
    Injective (ofFixingSubgroup_of_inclusion M hst) := by
  rintro ⟨x, hx⟩ ⟨y, hy⟩ hxy
  rw [← SetLike.coe_eq_coe] at hxy ⊢
  exact hxy

variable (M) in
/-- The equivariant map between `SubMulAction.ofStabilizer M a`
and `ofFixingSubgroup M {a}`. -/
@[to_additive /-- The equivariant map between `SubAddAction.ofStabilizer M a`
and `ofFixingAddSubgroup M {a}`. -/]
def ofFixingSubgroup_of_singleton (a : α) :
    let φ : fixingSubgroup M ({a} : Set α) → stabilizer M a := fun ⟨m, hm⟩ =>
      ⟨m, ((mem_fixingSubgroup_iff M).mp hm) a (Set.mem_singleton a)⟩
    ofFixingSubgroup M ({a} : Set α) →ₑ[φ] ofStabilizer M a where
  toFun x := ⟨x, by simp⟩
  map_smul' _ _ := rfl

@[to_additive]
theorem ofFixingSubgroup_of_singleton_bijective {a : α} :
    Bijective (ofFixingSubgroup_of_singleton M a) :=
  ⟨fun _ _ ↦ id, fun x ↦ ⟨x, rfl⟩⟩

variable (M) in
/-- The identity between the `SubMulAction`s of `fixingSubgroup`s
of equal sets, as an equivariant map. -/
@[to_additive /-- The identity between the `SubAddAction`s of `fixingAddSubgroup`s
of equal sets, as an equivariant map. -/]
def ofFixingSubgroup_of_eq (hst : s = t) :
    let φ : fixingSubgroup M s ≃* fixingSubgroup M t :=
      MulEquiv.subgroupCongr (congrArg₂ _ rfl hst)
    ofFixingSubgroup M s →ₑ[φ] ofFixingSubgroup M t where
  toFun := fun ⟨x, hx⟩ => ⟨x, by rw [← hst]; exact hx⟩
  map_smul' := fun ⟨m, hm⟩ ⟨x, hx⟩ => rfl

@[to_additive (attr := simp)]
theorem ofFixingSubgroup_of_eq_apply {hst : s = t}
    (x : ofFixingSubgroup M s) :
    ((ofFixingSubgroup_of_eq M hst x) : α) = x := rfl

@[to_additive]
theorem ofFixingSubgroup_of_eq_bijective {hst : s = t} :
    Bijective (ofFixingSubgroup_of_eq M hst) :=
  ⟨fun _ _ hxy ↦ by simpa [← SetLike.coe_eq_coe] using hxy,
    fun ⟨x, hxt⟩ ↦ ⟨⟨x, by rwa [hst]⟩, by simp [← SetLike.coe_eq_coe]⟩⟩

end Comparisons

section Construction

open Function.Embedding Fin.Embedding

/-- Append `Fin m ↪ ofFixingSubgroup M s` at the end of an enumeration of `s`. -/
@[to_additive
/-- Append `Fin m ↪ ofFixingSubgroup M s` at the end of an enumeration of `s`. -/]
noncomputable def ofFixingSubgroup.append
    {n : ℕ} [Finite s] (x : Fin n ↪ ofFixingSubgroup M s) :
    Fin (s.ncard + n) ↪ α := by
  have : Nonempty (Fin (s.ncard) ≃ s) :=
    Finite.card_eq.mp (by simp [Nat.card_coe_set_eq])
  let y := (Classical.choice this).toEmbedding
  apply Fin.Embedding.append (x := y.trans (subtype _)) (y := x.trans (subtype _))
  rw [Set.disjoint_iff_forall_ne]
  rintro _ ⟨j, rfl⟩ _ ⟨i, rfl⟩ H
  apply (x i).prop
  simp only [trans_apply, Function.Embedding.subtype_apply] at H
  simpa [H] using Subtype.coe_prop (y j)

@[to_additive]
theorem ofFixingSubgroup.append_left {n : ℕ} [Finite s]
    (x : Fin n ↪ ofFixingSubgroup M s) (i : Fin s.ncard) :
    let Hs : Nonempty (Fin (s.ncard) ≃ s) :=
      Finite.card_eq.mp (by simp [Nat.card_coe_set_eq])
    ofFixingSubgroup.append x (Fin.castAdd n i) = (Classical.choice Hs) i := by
  simp [ofFixingSubgroup.append]

@[to_additive]
theorem ofFixingSubgroup.append_right {n : ℕ} [Finite s]
    (x : Fin n ↪ ofFixingSubgroup M s) (i : Fin n) :
    ofFixingSubgroup.append x (Fin.natAdd s.ncard i) = x i := by
  simp [ofFixingSubgroup.append]

end Construction

<<<<<<< HEAD
end SubMulAction

section Pointwise

open MulAction Set

variable (G : Type*) [Group G] {α : Type*} [MulAction G α]

@[to_additive]
theorem MulAction.fixingSubgroup_le_stabilizer (s : Set α) :
    fixingSubgroup G s ≤ stabilizer G s := by
  intro k hk
  rw [mem_stabilizer_iff]
  conv_rhs => rw [← Set.image_id s]
  apply Set.image_congr
  simpa only [mem_fixingSubgroup_iff, id] using hk

end Pointwise
=======
section TwoCriteria

open MulAction

/-- A pretransitivity criterion. -/
theorem IsPretransitive.isPretransitive_ofFixingSubgroup_inter
    (hs : IsPretransitive (fixingSubgroup M s) (ofFixingSubgroup M s))
    {g : M} (ha : s ∪ g • s ≠ ⊤) :
    IsPretransitive (fixingSubgroup M (s ∩ g • s)) (ofFixingSubgroup M (s ∩ g • s)) := by
  rw [Ne, Set.top_eq_univ, ← Set.compl_empty_iff, ← Ne, ← Set.nonempty_iff_ne_empty] at ha
  obtain ⟨a, ha⟩ := ha
  have ha' : a ∈ (s ∩ g • s)ᶜ := by
    rw [Set.compl_inter]
    apply Set.mem_union_left
    rw [Set.compl_union] at ha
    apply Set.mem_of_mem_inter_left ha
  rw [MulAction.isPretransitive_iff_base (⟨a, ha'⟩ : ofFixingSubgroup M (s ∩ g • s))]
  rintro ⟨x, hx⟩
  rw [mem_ofFixingSubgroup_iff, Set.mem_inter_iff, not_and_or] at hx
  rcases hx with hx | hx
  · obtain ⟨⟨k, hk⟩, hkax⟩ := hs.exists_smul_eq
      ⟨a, (by intro ha'; apply ha; apply Set.mem_union_left _ ha')⟩
      ⟨x, hx⟩
    use ⟨k, (by
      rw [mem_fixingSubgroup_iff] at hk ⊢
      intro y  hy
      apply hk
      apply Set.mem_of_mem_inter_left hy)⟩
    · simp only [← SetLike.coe_eq_coe] at hkax ⊢
      exact hkax
  · suffices hg'x : g⁻¹ • x ∈ ofFixingSubgroup M s by
      suffices hg'a : g⁻¹ • a ∈ ofFixingSubgroup M s by
        obtain ⟨⟨k, hk⟩, hkax⟩ := hs.exists_smul_eq ⟨g⁻¹ • a, hg'a⟩ ⟨g⁻¹ • x, hg'x⟩
        use ⟨g * k * g⁻¹, (by
          rw [mem_fixingSubgroup_iff] at hk ⊢
          intro y hy
          simp [← smul_smul, smul_eq_iff_eq_inv_smul g]
          apply hk
          rw [← Set.mem_smul_set_iff_inv_smul_mem]
          exact Set.mem_of_mem_inter_right hy)⟩
        · simp only [← SetLike.coe_eq_coe] at hkax ⊢
          simp only [SetLike.val_smul] at hkax ⊢
          rw [← smul_eq_iff_eq_inv_smul] at hkax
          change (g * k * g⁻¹) • a = x
          simp only [← smul_smul]
          exact hkax
      rw [mem_ofFixingSubgroup_iff]
      rw [← Set.mem_smul_set_iff_inv_smul_mem]
      intro h
      apply ha
      apply Set.mem_union_right _ h
    rw [mem_ofFixingSubgroup_iff]
    intro h
    apply hx
    rw [Set.mem_smul_set_iff_inv_smul_mem]
    exact h

/-- A primitivity criterion -/
theorem IsPreprimitive.isPreprimitive_ofFixingSubgroup_inter
    [Finite α]
    (hs : IsPreprimitive (fixingSubgroup M s) (ofFixingSubgroup M s))
    {g : M} (ha : s ∪ g • s ≠ ⊤) :
    IsPreprimitive (fixingSubgroup M (s ∩ g • s)) (ofFixingSubgroup M (s ∩ g • s)) := by
  classical
  have hts : s ∩ g • s ≤ s := Set.inter_subset_left
  have : IsPretransitive ↥(fixingSubgroup M (s ∩ g • s)) ↥(ofFixingSubgroup M (s ∩ g • s)) :=
    IsPretransitive.isPretransitive_ofFixingSubgroup_inter hs.toIsPretransitive ha
  apply IsPreprimitive.of_card_lt (f := ofFixingSubgroup_of_inclusion M hts)
  rw [show Nat.card (ofFixingSubgroup M (s ∩ g • s)) = Set.ncard (s ∩ g • s)ᶜ by
    rw [← Nat.card_coe_set_eq]; congr]
  rw [← Set.image_univ,
    Set.ncard_image_of_injective _ ofFixingSubgroup_of_inclusion_injective, Set.ncard_coe]
  rw [show ((ofFixingSubgroup M s : Set α)).ncard = sᶜ.ncard by
    rfl]
  rw [Set.compl_inter, ← Nat.add_lt_add_iff_right, Set.ncard_union_add_ncard_inter,
      ← Set.compl_union, two_mul, add_assoc]
  simp only [add_lt_add_iff_left]
  rwa [← add_lt_add_iff_left, Set.ncard_add_ncard_compl,
    Set.ncard_smul_set, ← add_assoc, Set.ncard_add_ncard_compl,
    lt_add_iff_pos_right, Set.ncard_pos, Set.nonempty_compl]

end TwoCriteria

end SubMulAction
>>>>>>> 002297d4
<|MERGE_RESOLUTION|>--- conflicted
+++ resolved
@@ -459,26 +459,6 @@
 
 end Construction
 
-<<<<<<< HEAD
-end SubMulAction
-
-section Pointwise
-
-open MulAction Set
-
-variable (G : Type*) [Group G] {α : Type*} [MulAction G α]
-
-@[to_additive]
-theorem MulAction.fixingSubgroup_le_stabilizer (s : Set α) :
-    fixingSubgroup G s ≤ stabilizer G s := by
-  intro k hk
-  rw [mem_stabilizer_iff]
-  conv_rhs => rw [← Set.image_id s]
-  apply Set.image_congr
-  simpa only [mem_fixingSubgroup_iff, id] using hk
-
-end Pointwise
-=======
 section TwoCriteria
 
 open MulAction
@@ -563,4 +543,20 @@
 end TwoCriteria
 
 end SubMulAction
->>>>>>> 002297d4
+
+section Pointwise
+
+open MulAction Set
+
+variable (G : Type*) [Group G] {α : Type*} [MulAction G α]
+
+@[to_additive]
+theorem MulAction.fixingSubgroup_le_stabilizer (s : Set α) :
+    fixingSubgroup G s ≤ stabilizer G s := by
+  intro k hk
+  rw [mem_stabilizer_iff]
+  conv_rhs => rw [← Set.image_id s]
+  apply Set.image_congr
+  simpa only [mem_fixingSubgroup_iff, id] using hk
+
+end Pointwise