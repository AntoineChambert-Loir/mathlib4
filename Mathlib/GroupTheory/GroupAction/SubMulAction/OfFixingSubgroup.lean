/-
Copyright (c) 2025 Antoine Chambert-Loir. All rights reserved.
Released under Apache 2.0 license as described in the file LICENSE.
Authors: Antoine Chambert-Loir
-/

import Mathlib.Data.Finite.Card
import Mathlib.Data.Set.Card
import Mathlib.GroupTheory.GroupAction.FixingSubgroup
import Mathlib.GroupTheory.GroupAction.SubMulAction.OfStabilizer
import Mathlib.Tactic.Group

/-!
# SubMulActions on complements of invariant subsets

- We define `SubMulAction` of an invariant subset in various contexts,
especially stabilizers and fixing subgroups : `SubMulAction_of_compl`,
`SubMulAction_of_stabilizer`, `SubMulAction_of_fixingSubgroup`.

- We define equivariant maps that relate various of these `SubMulAction`s
and permit to manipulate them in a relatively smooth way:

  * `SubMulAction.ofFixingSubgroupEmpty_equivariantMap`:
  the identity map, when the set is the empty set.

  * `SubMulAction.fixingSubgroupInsertEquiv M a s` : the
  multiplicative equivalence between `fixingSubgroup M (insert a s)``
  and `fixingSubgroup (stablizer M a) s`

  * `SubMulAction.ofFixingSubgroup_insert_map` : the equivariant
  map between `SubMulAction.ofFixingSubgroup M (insert a s)`
  and `SubMulAction.ofFixingSubgroup (stablizer M a) s`.

  * `SubMulAction.fixingSubgroupEquivFixingSubgroup`:
  the multiplicative equivalence between `SubMulAction.fixingSubgroup M s`
  and `SubMulAction.fixingSubgroup M t` induced by `g : M`
  such that `g • t = s`.

  * `SubMulAction.conjMap_ofFixingSubgroup`:
  the equivariant map between `SubMulAction.ofFixingSubgroup M t`
  and `SubMulAction.ofFIxingSubgroup M s`
  induced by `g : M` such that `g • t = s`.

  * `SubMulAction.ofFixingSubgroup_of_inclusion`:
  the identity from `SubMulAction.ofFixingSubgroup M s`
  to `SubMulAction.ofFixingSubgroup M t`, when `t ⊆ s`,
  as an equivariant map.

  * `SubMulAction.ofFixingSubgroup_of_singleton`:
  the identity map from `SubMulAction.ofStablizer M a`
  to `SubMulAction.ofFixingSubgroup M {a}`.

  * `SubMulAction.ofFixingSubgroup_of_eq`:
  the identity from `SubMulAction.ofFixingSubgroup M s`
  to `SubMulAction.ofFixingSubgroup M t`, when `s = t`,
  as an equivariant map.

  * `SubMulAction.ofFixingSubgroup.append`: appends
  an enumeration of `ofFixingSubgroup M s` at the end
  of an enumeration of `s`, as an equivariant map.

-/

open scoped Pointwise

open MulAction Function

namespace SubMulAction

variable (M : Type*) {α : Type*} [Group M] [MulAction M α] (s : Set α)

/-- The `SubMulAction` of `fixingSubgroup M s` on the complement of `s`. -/
@[to_additive "The `SubAddAction` of `fixingAddSubgroup M s` on the complement of `s`."]
def ofFixingSubgroup : SubMulAction (fixingSubgroup M s) α where
  carrier := sᶜ
  smul_mem' := fun ⟨c, hc⟩ x ↦ by
    rw [← Subgroup.inv_mem_iff] at hc
    simp only [Set.mem_compl_iff, not_imp_not]
    intro hcx
    rwa [← one_smul M x, ← inv_mul_cancel c, mul_smul, (mem_fixingSubgroup_iff M).mp hc (c • x) hcx]

@[to_additive (attr := simp)]
theorem ofFixingSubgroup_carrier :
    (ofFixingSubgroup M s).carrier = sᶜ := rfl

variable {s}

@[to_additive]
theorem mem_ofFixingSubgroup_iff {x : α} :
    x ∈ ofFixingSubgroup M s ↔ x ∉ s :=
  Iff.rfl

variable {M}

@[to_additive]
theorem not_mem_of_mem_ofFixingSubgroup (x : ofFixingSubgroup M s) :
    ↑x ∉ s := x.prop

@[to_additive]
theorem disjoint_val_image {t : Set (ofFixingSubgroup M s)} :
    Disjoint s (Subtype.val '' t) := by
  rw [Set.disjoint_iff]
  rintro a ⟨hbs, ⟨b, _, rfl⟩⟩; exact (b.prop hbs).elim

variable (M s) in
/-- The identity map of the `SubMulAction` of the `fixingSubgroup`
into the ambient set, as an equivariant map. -/
@[to_additive
"The identity map of the `SubAddAction` of the `fixingAddSubgroup`
into the ambient set, as an equivariant map."]
def ofFixingSubgroup_equivariantMap :
    ofFixingSubgroup M s →ₑ[(fixingSubgroup M s).subtype] α where
  toFun x := x
  map_smul' _ _ := rfl

@[to_additive]
theorem ofFixingSubgroup_equivariantMap_injective :
    Injective (ofFixingSubgroup_equivariantMap M s) := by
  rintro ⟨x, hx⟩ ⟨y, hy⟩ hxy
  simpa [Subtype.mk.injEq] using hxy

section Comparisons

section Empty

variable (M α)

@[to_additive]
theorem ofFixingSubgroupEmpty_equivariantMap_bijective :
    Bijective (ofFixingSubgroup_equivariantMap M (∅ : Set α)) := by
  refine ⟨ofFixingSubgroup_equivariantMap_injective, fun x ↦ ?_⟩
  exact ⟨⟨x, (mem_ofFixingSubgroup_iff M).mp (Set.notMem_empty x)⟩, rfl⟩

@[to_additive]
theorem of_fixingSubgroupEmpty_mapScalars_surjective :
    Surjective (fixingSubgroup M (∅ : Set α)).subtype := fun g ↦ by
  suffices g ∈ fixingSubgroup M (∅ : Set α) by
    exact ⟨⟨g, this⟩, rfl⟩
  simp [mem_fixingSubgroup_iff]

end Empty

<<<<<<< HEAD
section FixingSubgroupInsert

variable (M)

=======
variable {α}


section FixingSubgroupInsert

variable {M} in
>>>>>>> 4cd45c4b
@[to_additive]
theorem mem_fixingSubgroup_insert_iff {a : α} {s : Set α} {m : M} :
    m ∈ fixingSubgroup M (insert a s) ↔ m • a = a ∧ m ∈ fixingSubgroup M s := by
  simp [mem_fixingSubgroup_iff]

@[to_additive]
theorem fixingSubgroup_of_insert (a : α) (s : Set (ofStabilizer M a)) :
    fixingSubgroup M (insert a ((fun x ↦ x.val) '' s)) =
      (fixingSubgroup (↥(stabilizer M a)) s).map (stabilizer M a).subtype := by
  ext m
  simp [mem_fixingSubgroup_iff, mem_ofStabilizer_iff, subgroup_smul_def, and_comm]

variable {M} in
@[to_additive]
theorem mem_ofFixingSubgroup_insert_iff {a : α} {s : Set (ofStabilizer M a)} {x : α} :
    x ∈ ofFixingSubgroup M (insert a ((fun x ↦ x.val) '' s)) ↔
      ∃ (hx : x ∈ ofStabilizer M a),
        (⟨x, hx⟩ : ofStabilizer M a) ∈ ofFixingSubgroup (stabilizer M a) s := by
  simp_rw [mem_ofFixingSubgroup_iff, mem_ofStabilizer_iff]
  aesop

/-- The natural group isomorphism between fixing subgroups. -/
@[to_additive "The natural additive group isomorphism between fixing additive subgroups."]
def fixingSubgroupInsertEquiv (a : α) (s : Set (ofStabilizer M a)) :
    fixingSubgroup M (insert a (Subtype.val '' s)) ≃* fixingSubgroup (stabilizer M a) s where
  toFun m := ⟨⟨(m : M), (mem_fixingSubgroup_iff M).mp m.prop a (Set.mem_insert _ _)⟩,
      fun ⟨x, hx⟩ => by
        simp only [← SetLike.coe_eq_coe]
        refine (mem_fixingSubgroup_iff M).mp m.prop _ (Set.mem_insert_of_mem a ?_)
        exact ⟨⟨x, (SubMulAction.mem_ofStabilizer_iff  M a).mp x.prop⟩, hx, rfl⟩⟩
  map_mul' _ _ := by simp [← Subtype.coe_inj]
  invFun m := ⟨m, by simp [fixingSubgroup_of_insert]⟩
  left_inv _ := by simp
  right_inv _ := by simp

/-- The identity map of fixing subgroup of stabilizer
into the fixing subgroup of the extended set, as an equivariant map. -/
@[to_additive "The identity map of fixing additive subgroup of stabilizer
into the fixing additive subgroup of the extended set, as an equivariant map."]
def ofFixingSubgroup_insert_map (a : α) (s : Set (ofStabilizer M a)) :
    ofFixingSubgroup M (insert a (Subtype.val '' s))
      →ₑ[fixingSubgroupInsertEquiv M a s] (ofFixingSubgroup (stabilizer M a) s) where
  toFun x := by
    choose hx hx' using (mem_ofFixingSubgroup_insert_iff.mp x.prop)
    exact ⟨_, hx'⟩
  map_smul' _ _ := rfl

@[to_additive (attr := simp)]
theorem ofFixingSubgroup_insert_map_apply {a : α} {s : Set (ofStabilizer M a)}
    {x : α} (hx : x ∈ ofFixingSubgroup M (insert a (Subtype.val '' s))) :
    (ofFixingSubgroup_insert_map M a s) ⟨x, hx⟩ = x :=
  rfl

@[to_additive]
theorem ofFixingSubgroup_insert_map_bijective (a : α) (s : Set (ofStabilizer M a)) :
    Bijective (ofFixingSubgroup_insert_map M a s) := by
  constructor
  · rintro ⟨x, hx⟩ ⟨y, hy⟩ h
    simpa only [← Subtype.coe_inj, ofFixingSubgroup_insert_map_apply] using h
  · rintro ⟨⟨x, hx1⟩, hx2⟩
    exact ⟨⟨x, mem_ofFixingSubgroup_insert_iff.mpr ⟨hx1, hx2⟩⟩, rfl⟩

end FixingSubgroupInsert

section FixingSubgroupConj

variable {s t : Set α} {g : M}

@[to_additive]
theorem _root_.Set.conj_mem_fixingSubgroup (hg : g • t = s) {k : M} (hk : k ∈ fixingSubgroup M t) :
    MulAut.conj g k ∈ fixingSubgroup M s := by
  simp only [mem_fixingSubgroup_iff] at hk ⊢
  intro y hy
  rw [MulAut.conj_apply, eq_comm, mul_smul, mul_smul, ← inv_smul_eq_iff, eq_comm]
  apply hk
  rw [← Set.mem_smul_set_iff_inv_smul_mem, hg]
  exact hy

@[to_additive]
theorem fixingSubgroup_map_conj_eq (hg : g • t = s) :
    (fixingSubgroup M t).map (MulAut.conj g).toMonoidHom = fixingSubgroup M s :=  by
  ext k
  simp only [MulEquiv.toMonoidHom_eq_coe, Subgroup.mem_map, MonoidHom.coe_coe]
  constructor
  · rintro ⟨n, hn, rfl⟩
<<<<<<< HEAD
    exact Set.conj_mem_fixingSubgroup hg hn
  · intro hk
    use MulAut.conj g⁻¹ k
    constructor
    · apply Set.conj_mem_fixingSubgroup _ hk
=======
    exact Set.conj_mem_fixingSubgroup M hg hn
  · intro hk
    use MulAut.conj g⁻¹ k
    constructor
    · apply Set.conj_mem_fixingSubgroup M _ hk
>>>>>>> 4cd45c4b
      rw [inv_smul_eq_iff, hg]
    · simp [MulAut.conj]; group

variable (g s) in
/-- The `fixingSubgroup` of `g • s` is the conjugate of the `fixingSubgroup` of `s` by `g`. -/
@[to_additive "The `fixingAddSubgroup` of `g +ᵥ s` is the conjugate
of the `fixingAddSubgroup` of `s` by `g`."]
theorem fixingSubgroup_smul_eq_fixingSubgroup_map_conj :
    fixingSubgroup M (g • s) = (fixingSubgroup M s).map (MulAut.conj g).toMonoidHom :=
<<<<<<< HEAD
  (fixingSubgroup_map_conj_eq rfl).symm
=======
  (fixingSubgroup_map_conj_eq M rfl).symm
>>>>>>> 4cd45c4b

variable (M) in
/-- The equivalence of `fixingSubgroup M t` with `fixingSubgroup M s`
  when `s` is a translate of `t`. -/
@[to_additive
"The equivalence of `fixingSubgroup M t` with `fixingSubgroup M s`
  when `s` is a translate of `t`."]
def fixingSubgroupEquivFixingSubgroup (hg : g • t = s) :
    fixingSubgroup M t ≃* fixingSubgroup M s :=
  ((MulAut.conj g).subgroupMap (fixingSubgroup M t)).trans
<<<<<<< HEAD
    (MulEquiv.subgroupCongr (fixingSubgroup_map_conj_eq hg))
=======
    (MulEquiv.subgroupCongr (fixingSubgroup_map_conj_eq M hg))
>>>>>>> 4cd45c4b

@[to_additive (attr := simp)]
theorem fixingSubgroupEquivFixingSubgroup_coe_apply (hg : g • t = s) (x : fixingSubgroup M t) :
    (fixingSubgroupEquivFixingSubgroup M hg x : M) = MulAut.conj g x := rfl

variable (M) in
/-- Conjugation induces an equivariant map between the `SubMulAction` of
the fixing subgroup of a subset and that of a translate. -/
@[to_additive
"Conjugation induces an equivariant map between the `SubAddAction` of
the fixing subgroup of a subset and that of a translate."]
def conjMap_ofFixingSubgroup (hg : g • t = s) :
    ofFixingSubgroup M t →ₑ[fixingSubgroupEquivFixingSubgroup M hg] ofFixingSubgroup M s where
  toFun := fun ⟨x, hx⟩ =>
    ⟨g • x, by
      intro hgxt; apply hx
      rw [← hg] at hgxt
      exact Set.smul_mem_smul_set_iff.mp hgxt⟩
  map_smul' := fun ⟨m, hm⟩ ⟨x, hx⟩ => by
    simp [← SetLike.coe_eq_coe, subgroup_smul_def, subgroup_smul_def,
      MulAut.conj_apply, mul_smul, inv_smul_smul]

@[to_additive (attr := simp)]
theorem conjMap_ofFixingSubgroup_coe_apply {hg : g • t = s} (x : ofFixingSubgroup M t) :
    conjMap_ofFixingSubgroup M hg x = g • (x : α) := rfl

variable (M) in
@[to_additive]
theorem conjMap_ofFixingSubgroup_bijective {s t : Set α} {g : M} (hst : g • s = t) :
    Bijective (conjMap_ofFixingSubgroup M hst) := by
  constructor
  · rintro  x y hxy
    simpa [← SetLike.coe_eq_coe] using hxy
  · rintro ⟨x, hx⟩
    rw [eq_comm, ← inv_smul_eq_iff] at hst
    use (SubMulAction.conjMap_ofFixingSubgroup M hst) ⟨x, hx⟩
    simp [← SetLike.coe_eq_coe]

end FixingSubgroupConj

<<<<<<< HEAD
variable (M) in
=======
variable {α} (s t : Set α)

variable {M s t} in
@[to_additive]
lemma mem_fixingSubgroup_union_iff {g : M} :
    g ∈ fixingSubgroup M (s ∪ t) ↔ g ∈ fixingSubgroup M s ∧ g ∈ fixingSubgroup M t := by
  simp [fixingSubgroup_union, Subgroup.mem_inf]

/-- The group  morphism from `fixingSubgroup` of a union to the iterated `fixingSubgroup`. -/
@[to_additive
"The additive group morphism from `fixingAddSubgroup` of a union
to the iterated `fixingAddSubgroup`."]
def fixingSubgroup_union_to_fixingSubgroup_of_fixingSubgroup :
    fixingSubgroup M (s ∪ t) →*
      fixingSubgroup (fixingSubgroup M s) (Subtype.val ⁻¹' t : Set (ofFixingSubgroup M s)) where
  toFun m := ⟨⟨m, (mem_fixingSubgroup_union_iff.mp m.prop).1⟩, by
      rintro ⟨⟨x, hx⟩, hx'⟩
      simp only [Set.mem_preimage] at hx'
      simp only [← SetLike.coe_eq_coe, Subtype.coe_mk, SubMulAction.val_smul_of_tower]
      exact (mem_fixingSubgroup_union_iff.mp m.prop).2 ⟨x, hx'⟩⟩
  map_one' := by simp
  map_mul' _ _ := by simp [← Subtype.coe_inj]

>>>>>>> 4cd45c4b
/-- The identity between the iterated `SubMulAction`
  of the `fixingSubgroup` and the `SubMulAction` of the `fixingSubgroup`
  of the union, as an equivariant map. -/
@[to_additive "The identity between the iterated `SubAddAction`
  of the `fixingAddSubgroup` and the `SubAddAction` of the `fixingAddSubgroup`
  of the union, as an equivariant map."]
def map_ofFixingSubgroupUnion :
    let ψ : fixingSubgroup M (s ∪ t) →
      fixingSubgroup (fixingSubgroup M s) (Subtype.val ⁻¹' t : Set (ofFixingSubgroup M s)) :=
      fun m ↦ ⟨⟨m, by
        let hm := m.prop
        simp only [fixingSubgroup_union, Subgroup.mem_inf] at hm
        exact hm.left⟩, by
      let hm := m.prop
      simp only [fixingSubgroup_union, Subgroup.mem_inf] at hm
      rintro ⟨⟨x, hx⟩, hx'⟩
      simp only [Set.mem_preimage] at hx'
      simp only [← SetLike.coe_eq_coe, SubMulAction.val_smul_of_tower]
      exact hm.right ⟨x, hx'⟩⟩
    ofFixingSubgroup M (s ∪ t) →ₑ[ψ]
      ofFixingSubgroup (fixingSubgroup M s) (Subtype.val ⁻¹' t : Set (ofFixingSubgroup M s)) where
  toFun x :=
    ⟨⟨x, fun hx => x.prop (Set.mem_union_left t hx)⟩,
        fun hx => x.prop (by
          apply Set.mem_union_right s
          simpa only [Set.mem_preimage, Subtype.coe_mk] using hx)⟩
  map_smul' := fun ⟨m, hm⟩ ⟨x, hx⟩ => by
    rw [← SetLike.coe_eq_coe, ← SetLike.coe_eq_coe]
    exact subgroup_smul_def ⟨m, hm⟩ x

@[to_additive]
<<<<<<< HEAD
theorem map_ofFixingSubgroupUnion_def (s t : Set α)
    (x : SubMulAction.ofFixingSubgroup M (s ∪ t)) :
=======
theorem map_ofFixingSubgroupUnion_def (x : SubMulAction.ofFixingSubgroup M (s ∪ t)) :
>>>>>>> 4cd45c4b
    ((SubMulAction.map_ofFixingSubgroupUnion M s t) x : α) = x :=
  rfl

variable (M) in
@[to_additive]
<<<<<<< HEAD
theorem map_ofFixingSubgroupUnion_bijective (s t : Set α) :
=======
theorem map_ofFixingSubgroupUnion_bijective :
>>>>>>> 4cd45c4b
    Bijective (map_ofFixingSubgroupUnion M s t) := by
  constructor
  · intro a b h
    simpa only [← SetLike.coe_eq_coe] using h
  · rintro ⟨⟨a, ha⟩, ha'⟩
    suffices a ∈ ofFixingSubgroup M (s ∪ t) by
      exact ⟨⟨a, this⟩,  rfl⟩
    intro hy
    rcases (Set.mem_union a s t).mp hy with h | h
    · exact ha h
    · apply ha'
      simpa only [Set.mem_preimage]

<<<<<<< HEAD
variable (M) in
=======
variable {s t}

>>>>>>> 4cd45c4b
/-- The equivariant map on `SubMulAction.ofFixingSubgroup` given a set inclusion. -/
@[to_additive
"The equivariant map on `SubAddAction.ofFixingAddSubgroup` given a set inclusion."]
def ofFixingSubgroup_of_inclusion (hst : t ⊆ s) :
    ofFixingSubgroup M s
      →ₑ[Subgroup.inclusion (fixingSubgroup_antitone M α hst)]
        ofFixingSubgroup M t where
  toFun y := ⟨y.val, fun h => y.prop (hst h)⟩
  map_smul' _ _ := rfl

variable (M) in
@[to_additive]
<<<<<<< HEAD
lemma ofFixingSubgroup_of_inclusion_injective {s t : Set α} (hst : t ⊆ s) :
=======
lemma ofFixingSubgroup_of_inclusion_injective (hst : t ⊆ s) :
>>>>>>> 4cd45c4b
    Injective (ofFixingSubgroup_of_inclusion M hst) := by
  rintro ⟨x, hx⟩ ⟨y, hy⟩ hxy
  rw [← SetLike.coe_eq_coe] at hxy ⊢
  exact hxy

variable (M) in
/-- The equivariant map between `SubMulAction.ofStabilizer M a`
and `ofFixingSubgroup M {a}`. -/
@[to_additive "The equivariant map between `SubAddAction.ofStabilizer M a`
and `ofFixingAddSubgroup M {a}`."]
def ofFixingSubgroup_of_singleton (a : α) :
    let φ : fixingSubgroup M ({a} : Set α) → stabilizer M a := fun ⟨m, hm⟩ =>
      ⟨m, ((mem_fixingSubgroup_iff M).mp hm) a (Set.mem_singleton a)⟩
    ofFixingSubgroup M ({a} : Set α) →ₑ[φ] ofStabilizer M a where
  toFun x := ⟨x, by simp⟩
  map_smul' _ _ := rfl

variable (M) in
@[to_additive]
theorem ofFixingSubgroup_of_singleton_bijective (a : α) :
    Bijective (ofFixingSubgroup_of_singleton M a) :=
  ⟨fun _ _ ↦ id, fun x ↦ ⟨x, rfl⟩⟩

variable (M) in
/-- The identity between the `SubMulAction`s of `fixingSubgroup`s
of equal sets, as an equivariant map. -/
@[to_additive "The identity between the `SubAddAction`s of `fixingAddSubgroup`s
of equal sets, as an equivariant map."]
def ofFixingSubgroup_of_eq (hst : s = t) :
    let φ : fixingSubgroup M s ≃* fixingSubgroup M t :=
      MulEquiv.subgroupCongr (congrArg₂ _ rfl hst)
    ofFixingSubgroup M s →ₑ[φ] ofFixingSubgroup M t where
  toFun := fun ⟨x, hx⟩ => ⟨x, by rw [← hst]; exact hx⟩
  map_smul' := fun ⟨m, hm⟩ ⟨x, hx⟩ => rfl

@[to_additive (attr := simp)]
theorem ofFixingSubgroup_of_eq_apply (hst : s = t)
    (x : ofFixingSubgroup M s) :
    ((ofFixingSubgroup_of_eq M hst x) : α) = x := rfl

variable (M) in
@[to_additive]
<<<<<<< HEAD
theorem ofFixingSubgroup_of_eq_bijective {s t : Set α} (hst : s = t) :
=======
theorem ofFixingSubgroup_of_eq_bijective (hst : s = t) :
>>>>>>> 4cd45c4b
    Bijective (ofFixingSubgroup_of_eq M hst) :=
  ⟨fun _ _ hxy ↦ by simpa [← SetLike.coe_eq_coe] using hxy,
    fun ⟨x, hxt⟩ ↦ ⟨⟨x, by rwa [hst]⟩, by simp [← SetLike.coe_eq_coe]⟩⟩

end Comparisons

section Construction

open Function.Embedding Fin.Embedding

/-- Append `Fin m ↪ ofFixingSubgroup M s` at the end of an enumeration of `s`. -/
@[to_additive
"Append `Fin m ↪ ofFixingSubgroup M s` at the end of an enumeration of `s`."]
noncomputable def ofFixingSubgroup.append
    {n : ℕ} [Finite s] (x : Fin n ↪ ofFixingSubgroup M s) :
    Fin (s.ncard + n) ↪ α := by
  have : Nonempty (Fin (s.ncard) ≃ s) :=
    Finite.card_eq.mp (by simp [Set.Nat.card_coe_set_eq])
  let y := (Classical.choice this).toEmbedding
  apply Fin.Embedding.append (x := y.trans (subtype _)) (y := x.trans (subtype _))
  rw [Set.disjoint_iff_forall_ne]
  rintro _ ⟨j, rfl⟩ _ ⟨i, rfl⟩ H
  apply (x i).prop
  simp only [trans_apply, Function.Embedding.subtype_apply] at H
  simpa [H] using Subtype.coe_prop (y j)

@[to_additive]
theorem ofFixingSubgroup.append_left {n : ℕ} [Finite s]
    (x : Fin n ↪ ofFixingSubgroup M s) (i : Fin s.ncard) :
    let Hs : Nonempty (Fin (s.ncard) ≃ s) :=
      Finite.card_eq.mp (by simp [Set.Nat.card_coe_set_eq])
    ofFixingSubgroup.append x (Fin.castAdd n i) = (Classical.choice Hs) i := by
  simp [ofFixingSubgroup.append]

@[to_additive]
theorem ofFixingSubgroup.append_right {n : ℕ} [Finite s]
    (x : Fin n ↪ ofFixingSubgroup M s) (i : Fin n) :
    ofFixingSubgroup.append x (Fin.natAdd s.ncard i) = x i := by
  simp [ofFixingSubgroup.append]

end Construction

end SubMulAction<|MERGE_RESOLUTION|>--- conflicted
+++ resolved
@@ -9,7 +9,6 @@
 import Mathlib.GroupTheory.GroupAction.FixingSubgroup
 import Mathlib.GroupTheory.GroupAction.SubMulAction.OfStabilizer
 import Mathlib.Tactic.Group
-
 /-!
 # SubMulActions on complements of invariant subsets
 
@@ -123,8 +122,6 @@
 
 section Empty
 
-variable (M α)
-
 @[to_additive]
 theorem ofFixingSubgroupEmpty_equivariantMap_bijective :
     Bijective (ofFixingSubgroup_equivariantMap M (∅ : Set α)) := by
@@ -140,19 +137,8 @@
 
 end Empty
 
-<<<<<<< HEAD
 section FixingSubgroupInsert
 
-variable (M)
-
-=======
-variable {α}
-
-
-section FixingSubgroupInsert
-
-variable {M} in
->>>>>>> 4cd45c4b
 @[to_additive]
 theorem mem_fixingSubgroup_insert_iff {a : α} {s : Set α} {m : M} :
     m ∈ fixingSubgroup M (insert a s) ↔ m • a = a ∧ m ∈ fixingSubgroup M s := by
@@ -165,7 +151,6 @@
   ext m
   simp [mem_fixingSubgroup_iff, mem_ofStabilizer_iff, subgroup_smul_def, and_comm]
 
-variable {M} in
 @[to_additive]
 theorem mem_ofFixingSubgroup_insert_iff {a : α} {s : Set (ofStabilizer M a)} {x : α} :
     x ∈ ofFixingSubgroup M (insert a ((fun x ↦ x.val) '' s)) ↔
@@ -193,7 +178,7 @@
 @[to_additive "The identity map of fixing additive subgroup of stabilizer
 into the fixing additive subgroup of the extended set, as an equivariant map."]
 def ofFixingSubgroup_insert_map (a : α) (s : Set (ofStabilizer M a)) :
-    ofFixingSubgroup M (insert a (Subtype.val '' s))
+    ofFixingSubgroup M (insert a (Subtype.val '' s) : Set α)
       →ₑ[fixingSubgroupInsertEquiv M a s] (ofFixingSubgroup (stabilizer M a) s) where
   toFun x := by
     choose hx hx' using (mem_ofFixingSubgroup_insert_iff.mp x.prop)
@@ -238,19 +223,11 @@
   simp only [MulEquiv.toMonoidHom_eq_coe, Subgroup.mem_map, MonoidHom.coe_coe]
   constructor
   · rintro ⟨n, hn, rfl⟩
-<<<<<<< HEAD
     exact Set.conj_mem_fixingSubgroup hg hn
   · intro hk
     use MulAut.conj g⁻¹ k
     constructor
     · apply Set.conj_mem_fixingSubgroup _ hk
-=======
-    exact Set.conj_mem_fixingSubgroup M hg hn
-  · intro hk
-    use MulAut.conj g⁻¹ k
-    constructor
-    · apply Set.conj_mem_fixingSubgroup M _ hk
->>>>>>> 4cd45c4b
       rw [inv_smul_eq_iff, hg]
     · simp [MulAut.conj]; group
 
@@ -260,11 +237,7 @@
 of the `fixingAddSubgroup` of `s` by `g`."]
 theorem fixingSubgroup_smul_eq_fixingSubgroup_map_conj :
     fixingSubgroup M (g • s) = (fixingSubgroup M s).map (MulAut.conj g).toMonoidHom :=
-<<<<<<< HEAD
-  (fixingSubgroup_map_conj_eq rfl).symm
-=======
   (fixingSubgroup_map_conj_eq M rfl).symm
->>>>>>> 4cd45c4b
 
 variable (M) in
 /-- The equivalence of `fixingSubgroup M t` with `fixingSubgroup M s`
@@ -275,11 +248,7 @@
 def fixingSubgroupEquivFixingSubgroup (hg : g • t = s) :
     fixingSubgroup M t ≃* fixingSubgroup M s :=
   ((MulAut.conj g).subgroupMap (fixingSubgroup M t)).trans
-<<<<<<< HEAD
     (MulEquiv.subgroupCongr (fixingSubgroup_map_conj_eq hg))
-=======
-    (MulEquiv.subgroupCongr (fixingSubgroup_map_conj_eq M hg))
->>>>>>> 4cd45c4b
 
 @[to_additive (attr := simp)]
 theorem fixingSubgroupEquivFixingSubgroup_coe_apply (hg : g • t = s) (x : fixingSubgroup M t) :
@@ -320,12 +289,9 @@
 
 end FixingSubgroupConj
 
-<<<<<<< HEAD
-variable (M) in
-=======
-variable {α} (s t : Set α)
-
-variable {M s t} in
+variable (s t : Set α)
+
+variable {s t} in
 @[to_additive]
 lemma mem_fixingSubgroup_union_iff {g : M} :
     g ∈ fixingSubgroup M (s ∪ t) ↔ g ∈ fixingSubgroup M s ∧ g ∈ fixingSubgroup M t := by
@@ -346,7 +312,6 @@
   map_one' := by simp
   map_mul' _ _ := by simp [← Subtype.coe_inj]
 
->>>>>>> 4cd45c4b
 /-- The identity between the iterated `SubMulAction`
   of the `fixingSubgroup` and the `SubMulAction` of the `fixingSubgroup`
   of the union, as an equivariant map. -/
@@ -378,22 +343,13 @@
     exact subgroup_smul_def ⟨m, hm⟩ x
 
 @[to_additive]
-<<<<<<< HEAD
-theorem map_ofFixingSubgroupUnion_def (s t : Set α)
-    (x : SubMulAction.ofFixingSubgroup M (s ∪ t)) :
-=======
 theorem map_ofFixingSubgroupUnion_def (x : SubMulAction.ofFixingSubgroup M (s ∪ t)) :
->>>>>>> 4cd45c4b
     ((SubMulAction.map_ofFixingSubgroupUnion M s t) x : α) = x :=
   rfl
 
 variable (M) in
 @[to_additive]
-<<<<<<< HEAD
-theorem map_ofFixingSubgroupUnion_bijective (s t : Set α) :
-=======
 theorem map_ofFixingSubgroupUnion_bijective :
->>>>>>> 4cd45c4b
     Bijective (map_ofFixingSubgroupUnion M s t) := by
   constructor
   · intro a b h
@@ -407,12 +363,8 @@
     · apply ha'
       simpa only [Set.mem_preimage]
 
-<<<<<<< HEAD
-variable (M) in
-=======
 variable {s t}
 
->>>>>>> 4cd45c4b
 /-- The equivariant map on `SubMulAction.ofFixingSubgroup` given a set inclusion. -/
 @[to_additive
 "The equivariant map on `SubAddAction.ofFixingAddSubgroup` given a set inclusion."]
@@ -425,11 +377,7 @@
 
 variable (M) in
 @[to_additive]
-<<<<<<< HEAD
-lemma ofFixingSubgroup_of_inclusion_injective {s t : Set α} (hst : t ⊆ s) :
-=======
 lemma ofFixingSubgroup_of_inclusion_injective (hst : t ⊆ s) :
->>>>>>> 4cd45c4b
     Injective (ofFixingSubgroup_of_inclusion M hst) := by
   rintro ⟨x, hx⟩ ⟨y, hy⟩ hxy
   rw [← SetLike.coe_eq_coe] at hxy ⊢
@@ -472,11 +420,7 @@
 
 variable (M) in
 @[to_additive]
-<<<<<<< HEAD
-theorem ofFixingSubgroup_of_eq_bijective {s t : Set α} (hst : s = t) :
-=======
 theorem ofFixingSubgroup_of_eq_bijective (hst : s = t) :
->>>>>>> 4cd45c4b
     Bijective (ofFixingSubgroup_of_eq M hst) :=
   ⟨fun _ _ hxy ↦ by simpa [← SetLike.coe_eq_coe] using hxy,
     fun ⟨x, hxt⟩ ↦ ⟨⟨x, by rwa [hst]⟩, by simp [← SetLike.coe_eq_coe]⟩⟩
