--- conflicted
+++ resolved
@@ -459,8 +459,6 @@
 
 end Construction
 
-<<<<<<< HEAD
-=======
 section TwoCriteria
 
 open MulAction
@@ -544,7 +542,6 @@
 
 end TwoCriteria
 
->>>>>>> b0253fa7
 end SubMulAction
 
 section Pointwise
