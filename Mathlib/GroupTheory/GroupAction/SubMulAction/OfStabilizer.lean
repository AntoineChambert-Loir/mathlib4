/-
Copyright (c) 2025 Antoine Chambert-Loir. All rights reserved.
Released under Apache 2.0 license as described in the file LICENSE.
Authors: Antoine Chambert-Loir
-/

import Mathlib.GroupTheory.GroupAction.Basic
import Mathlib.GroupTheory.GroupAction.Embedding
import Mathlib.GroupTheory.GroupAction.SubMulAction
import Mathlib.SetTheory.Cardinal.Finite
import Mathlib.Data.Fin.Tuple.Embedding

/-! # The SubMulAction of the stabilizer of a point on the complement of that point

When a group `G` acts on a type `α`, the stabilizer of a point `a : α`
acts naturally on the complement of that point.

Such actions (as the similar one for the fixator of a set acting on the complement
of that set, defined in `Mathlib.GroupTheory.GroupAction.SubMulAction.OfFixingSubgroup`)
are useful to study the multiple transitivity of the group `G`,
since `n`-transitivity of `G` on `α` is equivalent to `n - 1`-transitivity
of `stabilizer G a` on the complement of `a`.

We define equivariant maps that relate various of these sub_mul_actions
and permit to manipulate them in a relatively smooth way.

* `SubMulAction.ofStabilizer a` : the action of `stabilizer G a` on `{a}ᶜ`

<<<<<<< HEAD
* `SubMulAction.ENat_card_ofStabilizer_add_one_eq`, `SubMulAction.nat_card_ofStabilizer_eq`
compute the cardinality of the `carrier` of that action.
=======
* `SubMulAction.Enat_card_ofStabilizer_eq_add_one`, `SubMulAction.nat_card_ofStabilizer_eq`
  compute the cardinality of the `carrier` of that action.
>>>>>>> 6ae95cf1

Consider `a b : α` and `g : G` such that `hg : g • b = a`.

* `SubMulAction.conjMap hg` is the equivariant map
  from `SubMulAction.ofStabilizer G a` to `SubMulAction.ofStabilizer G b`.
* `SubMulAction.ofStabilizer.isPretransitive_iff_conj hg` shows
  that this actions are equivalently pretransitive or
* `SubMulAction.ofStabilizer.isMultiplyPretransitive_iff_conj hg` shows
  that this actions are equivalently `n`-pretransitive for all `n : ℕ`.
* `SubMulAction.ofStabilizer.append` : given `x : Fin n ↪ ofStabilizer G a`,
  append `a` to obtain `y : Fin n.succ ↪ α`
* `SubMulAction.ofStabilizer.isMultiplyPretransitive_iff` : is the action of `G` on `α`
  is pretransitive, then it is `n.succ` pretransitive if and only if
  the action of `stabilizer G a` on `ofStabilizer G a` is `n`-pretransitive.

-/

open scoped Pointwise

open MulAction Function.Embedding

namespace SubMulAction

variable (G : Type*) [Group G] {α : Type*} [MulAction G α]

/-- Action of the stabilizer of a point on the complement. -/
@[to_additive "Action of the stabilizer of a point on the complement."]
def ofStabilizer (a : α) : SubMulAction (stabilizer G a) α where
  carrier := {a}ᶜ
  smul_mem' g x := by
    simp only [Set.mem_compl_iff, Set.mem_singleton_iff]
    rw [not_imp_not, smul_eq_iff_eq_inv_smul]
    intro hgx
    apply symm
    rw [hgx, ← smul_eq_iff_eq_inv_smul]
    exact g.prop

@[to_additive]
theorem ofStabilizer_carrier (a : α) : (ofStabilizer G a).carrier = {a}ᶜ :=
  rfl

@[to_additive]
theorem mem_ofStabilizer_iff (a : α) {x : α} : x ∈ ofStabilizer G a ↔ x ≠ a :=
  Iff.rfl

@[to_additive]
theorem notMem_val_image {a : α} (t : Set (ofStabilizer G a)) :
    a ∉ Subtype.val '' t := by
  rintro ⟨b, hb⟩
  exact b.prop (by simp [hb])

@[to_additive]
theorem neq_of_mem_ofStabilizer (a : α) {x : ofStabilizer G a} : ↑x ≠ a :=
  x.prop

@[to_additive]
lemma ENat_card_ofStabilizer_add_one_eq (a : α) :
    ENat.card (ofStabilizer G a) + 1 = ENat.card α := by
  dsimp only [ENat.card]
  rw [← Cardinal.mk_sum_compl {a}, map_add, add_comm, eq_comm]
  congr
  simp

@[deprecated  (since := "2025-07-15")]
alias Enat_card_ofStabilizer_eq_add_one := ENat_card_ofStabilizer_add_one_eq

@[to_additive]
lemma nat_card_ofStabilizer_add_one_eq [Finite α] (a : α) :
    Nat.card (ofStabilizer G a) + 1 = Nat.card α := by
  dsimp only [Nat.card]
  rw [← Cardinal.mk_sum_compl {a},
    Cardinal.toNat_add Cardinal.mk_lt_aleph0 Cardinal.mk_lt_aleph0]
  simp only [Cardinal.mk_fintype, Fintype.card_unique, Nat.cast_one, map_one, add_comm]
  congr

@[to_additive]
lemma nat_card_ofStabilizer_eq [Finite α] (a : α) :
    Nat.card (ofStabilizer G a) = Nat.card α - 1 :=
  Nat.eq_sub_of_add_eq (nat_card_ofStabilizer_add_one_eq G a)

variable {G}

/-- Conjugation induces an equivariant map between the SubAddAction of
the stabilizer of a point and that of its translate. -/
def _root_.SubAddAction.ofStabilizer.conjMap {G : Type*} [AddGroup G] {α : Type*} [AddAction G α]
    {g : G} {a b : α} (hg : b = g +ᵥ a) :
    AddActionHom (AddAction.stabilizerEquivStabilizer hg)
      (SubAddAction.ofStabilizer G a) (SubAddAction.ofStabilizer G b) where
  toFun x := ⟨g +ᵥ x.val, fun hy ↦ x.prop (by simpa [hg] using hy)⟩
  map_vadd' := fun ⟨k, hk⟩ x ↦ by
    simp [← SetLike.coe_eq_coe, AddAction.addSubgroup_vadd_def,
      AddAction.stabilizerEquivStabilizer_apply, ← vadd_assoc]

/-- Conjugation induces an equivariant map between the SubMulAction of
the stabilizer of a point and that of its translate. -/
@[to_additive existing]
def ofStabilizer.conjMap {g : G} {a b : α} (hg : b = g • a) :
    MulActionHom (stabilizerEquivStabilizer hg) (ofStabilizer G a) (ofStabilizer G b) where
  toFun x := ⟨g • x.val, fun hy ↦ x.prop (by simpa [hg] using hy)⟩
  map_smul' := fun ⟨k, hk⟩ ↦ by
    simp [← SetLike.coe_eq_coe, subgroup_smul_def, stabilizerEquivStabilizer, ← smul_assoc]

variable {g h k : G} {a b c : α}
variable (hg : b = g • a) (hh : c = h • b) (hk : c = k • a)

@[to_additive]
theorem ofStabilizer.conjMap_apply (x : ofStabilizer G a) :
    (conjMap hg x : α) = g • x := rfl

theorem _root_.AddAction.stabilizerEquivStabilizer_compTriple
    {G : Type*} [AddGroup G] {α : Type*} [AddAction G α]
    {g h k : G} {a b c : α} {hg : b = g +ᵥ a} {hh : c = h +ᵥ b} {hk : c = k +ᵥ a} (H : k = h + g) :
    CompTriple (AddAction.stabilizerEquivStabilizer hg)
      (AddAction.stabilizerEquivStabilizer hh) (AddAction.stabilizerEquivStabilizer hk) where
  comp_eq := by
    ext
    simp [AddAction.stabilizerEquivStabilizer, H, AddAut.conj, ← add_assoc]

variable {hg hh hk} in
@[to_additive existing]
theorem _root_.MulAction.stabilizerEquivStabilizer_compTriple (H : k = h * g) :
    CompTriple (stabilizerEquivStabilizer hg)
      (stabilizerEquivStabilizer hh) (stabilizerEquivStabilizer hk) where
  comp_eq := by
    ext
    simp [stabilizerEquivStabilizer, H, MulAut.conj, ← mul_assoc]

variable {hg hh hk} in
@[to_additive]
theorem ofStabilizer.conjMap_comp_apply (H : k = h * g) (x : ofStabilizer G a) :
    conjMap hh (conjMap hg x) = conjMap hk x := by
  simp [← Subtype.coe_inj, conjMap_apply, H, mul_smul]

@[to_additive]
theorem ofStabilizer.conjMap_comp_inv_apply (x : ofStabilizer G a) :
    (conjMap (eq_inv_smul_iff.mpr hg.symm)) (conjMap hg x) = x := by
  simp [← Subtype.coe_inj, conjMap_apply]

@[to_additive]
theorem ofStabilizer.inv_conjMap_comp_apply (x : ofStabilizer G b) :
    conjMap hg (conjMap (eq_inv_smul_iff.mpr hg.symm) x) = x := by
  simp [← Subtype.coe_inj, conjMap_apply]

@[to_additive]
theorem ofStabilizer.conjMap_comp (H : k = h * g) :
    (conjMap hh).comp (conjMap hg) (κ := stabilizerEquivStabilizer_compTriple H) = conjMap hk := by
  ext x
  simpa using conjMap_comp_apply H x

@[to_additive]
theorem ofStabilizer.conjMap_bijective : Function.Bijective (conjMap hg) := by
  constructor
  · rintro ⟨x, hx⟩ ⟨y, hy⟩ hxy
    simp only [Subtype.mk_eq_mk]
    apply (MulAction.injective g)
    rwa [← SetLike.coe_eq_coe, conjMap_apply] at hxy
  · intro x
    exact ⟨conjMap _ x, inv_conjMap_comp_apply _ x⟩

/-- Append `a` to `x : Fin n ↪ ofStabilizer G a`  to get an element of `Fin n.succ ↪ α`. -/
@[to_additive
  "Append `a` to `x : Fin n ↪ ofStabilizer G a`  to get an element of `Fin n.succ ↪ α`."]
def ofStabilizer.snoc {n : ℕ} (x : Fin n ↪ ofStabilizer G a) :
    Fin n.succ ↪ α :=
  Fin.Embedding.snoc (x.trans (subtype _)) (a := a) (by
    simp [Set.mem_range, trans_apply, not_exists]
    exact fun i ↦ (x i).prop)

@[to_additive]
theorem ofStabilizer.snoc_castSucc {n : ℕ} (x : Fin n ↪ ofStabilizer G a) (i : Fin n) :
    snoc x i.castSucc = x i := by
  simp [snoc]

@[to_additive]
theorem ofStabilizer.snoc_last {n : ℕ} (x : Fin n ↪ ofStabilizer G a) :
    snoc x (Fin.last n) = a := by
  simp [snoc]

variable (G) in
@[to_additive]
lemma exists_smul_of_last_eq [IsPretransitive G α] {n : ℕ} (a : α) (x : Fin n.succ ↪ α) :
    ∃ (g : G) (y : Fin n ↪ ofStabilizer G a), g • x = ofStabilizer.snoc y := by
  obtain ⟨g, hgx⟩ := exists_smul_eq G (x (Fin.last n)) a
  have H : ∀ i, Fin.Embedding.init (g • x) i ∈ ofStabilizer G a := fun i ↦ by
    simp only [mem_ofStabilizer_iff,
      Nat.succ_eq_add_one, ← hgx, ← smul_apply, ne_eq]
    suffices Fin.Embedding.init (g • x) i = (g • x) i.castSucc by
      simp [this]
    simp [Fin.Embedding.init, Fin.init_def]
  use g, (Fin.Embedding.init (g • x)).codRestrict (ofStabilizer G a) H
  ext i
  rcases Fin.eq_castSucc_or_eq_last i with ⟨i, rfl⟩ | ⟨rfl⟩
  · simpa [ofStabilizer.snoc] using
      Subtype.eq_iff.mp <| Function.Embedding.codRestrict_apply _ _ H i
  · simpa only [smul_apply, ofStabilizer.snoc, Fin.Embedding.snoc_last]

end SubMulAction<|MERGE_RESOLUTION|>--- conflicted
+++ resolved
@@ -26,13 +26,8 @@
 
 * `SubMulAction.ofStabilizer a` : the action of `stabilizer G a` on `{a}ᶜ`
 
-<<<<<<< HEAD
-* `SubMulAction.ENat_card_ofStabilizer_add_one_eq`, `SubMulAction.nat_card_ofStabilizer_eq`
-compute the cardinality of the `carrier` of that action.
-=======
 * `SubMulAction.Enat_card_ofStabilizer_eq_add_one`, `SubMulAction.nat_card_ofStabilizer_eq`
   compute the cardinality of the `carrier` of that action.
->>>>>>> 6ae95cf1
 
 Consider `a b : α` and `g : G` such that `hg : g • b = a`.
 
