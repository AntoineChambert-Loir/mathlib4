/-
Copyright (c) 2025. Antoine Chambert-Loir. All rights reserved.
Released under Apache 2.0 license as described in the file LICENSE.
Authors: Antoine Chambert-Loir
-/

import Mathlib.Algebra.Group.Pointwise.Set.Card
import Mathlib.Data.Set.Card
import Mathlib.GroupTheory.GroupAction.MultiplePrimitivity

/-! # Theorems of Jordan

A proof of theorems of Jordan regarding primitive permutation groups

This mostly follows the book of Wielandt, *Finite permutation groups*

- `is_two_pretransitive_weak_jordan` and `is_two_preprimitive_weak_jordan`
are technical lemmas that prove 2-pretransitivity / 2-preprimitivity
for some group actions (Wielandt, 13.1)

- `is_multiply_preprimitive_jordan` is a multiple preprimitivity criterion of Jordan (1871)
for a preprimitive action: the hypothesis is the preprimitivity
of the sub_mul_action of `fixing_subgroup s` (Wielandt, 13.2)

- `Equiv.Perm.eq_top_of_isSwap_mem` proves that a
primitive subgroup of a permutation group that contains a
swapis equal to the full permutation group (Wielandt, 13.3)

- `jordan_three_cycle` proves that a primitive subgroup of a permutation group that contains a
3-cycle contains the alternating group (Wielandt, 13.3)

## TODO

- Prove `jordan_prime_cycle` that a primitive subgroup of a permutation group that contains
a cycle of prime order contains the alternating group (Wielandt, 13.9 )

- Prove the stronger versions of the technical lemmas of Jordan. (Wielandt, 13.1')

- Golf the proofs of the technical lemmas (prove them at the same time, or find
an adequate induction lemma)
-/


section PigeonHole

namespace Set

variable {α : Type*} {s t : Set α}

theorem ncard_pigeonhole [Finite α]
    (h : Nat.card α < s.ncard + t.ncard) : (s ∩ t).Nonempty := by
  rw [← compl_ne_univ]
  intro h'
  apply not_le.mpr h
  rw [← ncard_union_add_ncard_inter]
  apply Nat.le_of_add_le_add_right
  rw [add_assoc, ncard_add_ncard_compl, h', ncard_univ, add_le_add_iff_right, ← ncard_univ]
  apply ncard_le_ncard (subset_univ _)

theorem ncard_lt (h : s.ncard < Nat.card α) : s ≠ ⊤ := fun h' ↦ by
  apply not_le.mpr h
  rw [h', top_eq_univ, ncard_univ]

theorem ncard_pigeonhole' [Finite α]
    (h' : Nat.card α ≤ s.ncard + t.ncard) (h : s ∪ t ≠ ⊤) :
    (s ∩ t).Nonempty := by
  rw [← ncard_pos]
  apply Nat.lt_of_add_lt_add_right
  rw [ncard_inter_add_ncard_union, zero_add]
  apply lt_of_lt_of_le _ h'
  rw [← not_le]
  intro H
  apply h
  rw [top_eq_univ, eq_univ_iff_ncard]
  apply le_antisymm _ H
  rw [← ncard_univ]
  exact ncard_le_ncard (subset_univ _)

theorem ncard_pigeonhole_compl
    (h : s.ncard + t.ncard < Nat.card α) : (sᶜ ∩ tᶜ).Nonempty := by
  have : Finite α := Nat.finite_of_card_ne_zero (Nat.ne_zero_of_lt h)
  simp only [← compl_ne_univ, compl_inter, compl_compl]
  intro H
  apply not_le.mpr h
  rw [← ncard_inter_add_ncard_union, H, ncard_univ]
  exact Nat.le_add_left (Nat.card α) (s ∩ t).ncard

theorem ncard_pigeonhole_compl' (h : s.ncard + t.ncard < Nat.card α) :
    s ∪ t ≠ ⊤ := by
  intro h'
  apply not_le.mpr h
  rw [← ncard_univ, ← top_eq_univ, ← h']
  exact ncard_union_le s t

end Set

end PigeonHole

open MulAction SubMulAction Subgroup

open scoped Pointwise

/-- A pretransitivity criterion -/
theorem IsPretransitive.isPretransitive_ofFixingSubgroup_inter
    {α : Type*} {G : Type*} [Group G] [MulAction G α] {s : Set α}
    (hs : IsPretransitive (fixingSubgroup G s) (ofFixingSubgroup G s))
    {g : G} (ha : s ∪ g • s ≠ ⊤) :
    IsPretransitive (fixingSubgroup G (s ∩ g • s)) (ofFixingSubgroup G (s ∩ g • s)) := by
  rw [Ne, Set.top_eq_univ, ← Set.compl_empty_iff, ← Ne, ← Set.nonempty_iff_ne_empty] at ha
  obtain ⟨a, ha⟩ := ha
  have ha' : a ∈ (s ∩ g • s)ᶜ := by
    rw [Set.compl_inter]
    apply Set.mem_union_left
    rw [Set.compl_union] at ha
    apply Set.mem_of_mem_inter_left ha
  rw [isPretransitive_iff_base (⟨a, ha'⟩ : ofFixingSubgroup G (s ∩ g • s))]
  rintro ⟨x, hx⟩
  rw [mem_ofFixingSubgroup_iff, Set.mem_inter_iff, not_and_or] at hx
  rcases hx with hx | hx
  · obtain ⟨⟨k, hk⟩, hkax⟩ := hs.exists_smul_eq
      ⟨a, (by intro ha'; apply ha; apply Set.mem_union_left _ ha')⟩
      ⟨x, hx⟩
    use ⟨k, (by
      rw [mem_fixingSubgroup_iff] at hk ⊢
      intro y  hy
      apply hk
      apply Set.mem_of_mem_inter_left hy)⟩
    · simp only [← SetLike.coe_eq_coe] at hkax ⊢
      exact hkax
  · suffices hg'x : g⁻¹ • x ∈ ofFixingSubgroup G s by
      suffices hg'a : g⁻¹ • a ∈ ofFixingSubgroup G s by
        obtain ⟨⟨k, hk⟩, hkax⟩ := hs.exists_smul_eq ⟨g⁻¹ • a, hg'a⟩ ⟨g⁻¹ • x, hg'x⟩
        use ⟨g * k * g⁻¹, (by
          rw [mem_fixingSubgroup_iff] at hk ⊢
          intro y hy
          simp [← smul_smul, smul_eq_iff_eq_inv_smul g]
          apply hk
          rw [← Set.mem_smul_set_iff_inv_smul_mem]
          exact Set.mem_of_mem_inter_right hy)⟩
        · simp only [← SetLike.coe_eq_coe] at hkax ⊢
          simp only [SetLike.val_smul] at hkax ⊢
          rw [← smul_eq_iff_eq_inv_smul] at hkax
          change (g * k * g⁻¹) • a = x
          simp only [← smul_smul]
          exact hkax
      rw [mem_ofFixingSubgroup_iff]
      rw [← Set.mem_smul_set_iff_inv_smul_mem]
      intro h
      apply ha
      apply Set.mem_union_right _ h
    rw [mem_ofFixingSubgroup_iff]
    intro h
    apply hx
    rw [Set.mem_smul_set_iff_inv_smul_mem]
    exact h

lemma _root_.SubMulAction.add_encard_ofStabilizer_eq
    (G : Type*) {α : Type*} [Group G] [MulAction G α] (a : α) :
    1 + (ofStabilizer G a).carrier.encard = ENat.card α :=  by
  classical
  rw [ofStabilizer_carrier]
  convert Set.encard_add_encard_compl {a}
  · rw [Set.encard_singleton]
  · exact (Set.encard_univ α).symm

/- lemma _root_.SubMulAction.add_encard_ofStabilizer_eq'
    (G : Type*) {α : Type*} [Group G] [MulAction G α] (a : α) :
    1 + (SubMulAction.ofStabilizer G a).carrier.encard =
      Set.encard (Set.univ : Set α) :=  by
  rw [SubMulAction.add_encard_ofStabilizer_eq, Set.encard_univ] -/

section Jordan


variable {G α : Type*} [Group G] [MulAction G α]

/-- In a 2-pretransitive action, the normal closure of stabilizers is the full group -/
theorem normalClosure_of_stabilizer_eq_top (hsn' : 2 < ENat.card α)
    (hG' : IsMultiplyPretransitive G α 2) {a : α} :
    normalClosure ((stabilizer G a) : Set G) = ⊤ := by
  have hG : IsPretransitive G α := by
    rw [← is_one_pretransitive_iff]
    exact isMultiplyPretransitive_of_le' (one_le_two) (le_of_lt hsn')
  have : Nontrivial α := by
    rw [← ENat.one_lt_card_iff_nontrivial]
    exact lt_trans (by norm_num) hsn'
  have hGa : IsCoatom (stabilizer G a) :=  by
    rw [isCoatom_stabilizer_iff_preprimitive]
    exact isPreprimitive_of_is_two_pretransitive hG'
  apply hGa.right
  -- Remains to prove: (stabilizer G a) < Subgroup.normalClosure (stabilizer G a)
  constructor
  · apply le_normalClosure
  · intro hyp
    have : Nontrivial (ofStabilizer G a) := by
      apply Set.Nontrivial.coe_sort
      rw [← Set.one_lt_encard_iff_nontrivial]
      rw [← not_le]
      rw [← AddLECancellable.add_le_add_iff_left (ENat.addLECancellable_of_ne_top ENat.one_ne_top)]
      simp only [SetLike.coe, add_encard_ofStabilizer_eq G a]
      rwa [not_le]
    rw [nontrivial_iff] at this
    obtain ⟨b, c, hbc⟩ := this
    have : IsPretransitive (stabilizer G a) (ofStabilizer G a) := by
      rw [← is_one_pretransitive_iff]
      rwa [← ofStabilizer.isMultiplyPretransitive]
    -- get g ∈ stabilizer G a, g • b = c,
    obtain ⟨⟨g, hg⟩, hgbc⟩ := exists_smul_eq (stabilizer G a) b c
    apply hbc
    rw [← SetLike.coe_eq_coe] at hgbc ⊢
    obtain ⟨h, hinvab⟩ := exists_smul_eq G (b : α) a
    rw [eq_comm, ← inv_smul_eq_iff] at hinvab
    rw [← hgbc, SetLike.val_smul, ← hinvab, inv_smul_eq_iff, eq_comm]
    simp only [subgroup_smul_def, smul_smul, ← mul_assoc, ← mem_stabilizer_iff]
    exact hyp (normalClosure_normal.conj_mem g (le_normalClosure hg) h)

variable [Finite α]

/-- A primitivity criterion -/
theorem IsPreprimitive.isPreprimitive_ofFixingSubgroup_inter
    {G : Type*} [Group G] [MulAction G α] {s : Set α}
    (hs : IsPreprimitive (fixingSubgroup G s) (ofFixingSubgroup G s))
    {g : G} (ha : s ∪ g • s ≠ ⊤) :
    IsPreprimitive (fixingSubgroup G (s ∩ g • s)) (ofFixingSubgroup G (s ∩ g • s)) := by
  classical
  have hts : s ∩ g • s ≤ s := Set.inter_subset_left
  have : IsPretransitive ↥(fixingSubgroup G (s ∩ g • s)) ↥(ofFixingSubgroup G (s ∩ g • s)) :=
    IsPretransitive.isPretransitive_ofFixingSubgroup_inter hs.toIsPretransitive ha
  apply IsPreprimitive.of_card_lt (f := ofFixingSubgroup_of_inclusion G hts)
  rw [show Nat.card (ofFixingSubgroup G (s ∩ g • s)) = Set.ncard (s ∩ g • s)ᶜ by
    rw [← Nat.card_coe_set_eq]; congr]
  rw [← Set.image_univ,
    Set.ncard_image_of_injective _ ofFixingSubgroup_of_inclusion_injective, Set.ncard_coe]
  rw [show ((ofFixingSubgroup G s : Set α)).ncard = sᶜ.ncard by
    rfl]
  rw [Set.compl_inter, ← Nat.add_lt_add_iff_right, Set.ncard_union_add_ncard_inter,
      ← Set.compl_union, two_mul, add_assoc]
  simp only [add_lt_add_iff_left]
  rwa [← add_lt_add_iff_left, Set.ncard_add_ncard_compl,
    Set.ncard_smul_set, ← add_assoc, Set.ncard_add_ncard_compl,
    lt_add_iff_pos_right, Set.ncard_pos, Set.nonempty_compl]

-- α = Ω, s = Δ, α \ s = Γ
-- 1 ≤ #Δ < #Ω, 1 < #Γ < #Ω
/- -- TODO : prove :
theorem strong_jordan_of_pretransitive (hG : is_preprimitive G α)
    {s : set α} {n : ℕ } (hsn : fintype.card s = n.succ)
    (hsn' : 1 + n.succ < fintype.card α)
    (hs_trans : is_pretransitive (fixing_subgroup G s) (sub_mul_action.of_fixing_subgroup G s)) :
  is_multiply_pretransitive (subgroup.normal_closure (fixing_subgroup G s).carrier) α 2 :=
sorry
 -/

open MulAction.IsPreprimitive

open scoped Pointwise

/-- A criterion due to Jordan for being 2-pretransitive (Wielandt, 13.1) -/
theorem is_two_pretransitive_weak_jordan [DecidableEq α]
    (hG : IsPreprimitive G α) {s : Set α} {n : ℕ}
    (hsn : s.ncard = n.succ) (hsn' : 1 + n.succ < Nat.card α)
    (hs_trans : IsPretransitive (fixingSubgroup G s) (SubMulAction.ofFixingSubgroup G s)) :
    IsMultiplyPretransitive G α 2 := by
  revert α G
  induction' n using Nat.strong_induction_on with n hrec
  intro G α _ _ _ _ hG s hsn hsn' hs_trans

  have hs_ne_top : s ≠ ⊤ := by
    intro hs
    rw [hs, Set.top_eq_univ, Set.ncard_univ] at hsn
    rw [← hsn, add_lt_iff_neg_right] at hsn'
    contradiction

  have hs_nonempty : s.Nonempty := by
    rw [← Set.ncard_pos, hsn]
    exact Nat.succ_pos n

  rcases Nat.lt_or_ge n.succ 2 with hn | hn

  · -- Initialization : n = 0
    have hn : n = 0 := by
      rw [← le_zero_iff]
      apply Nat.le_of_succ_le_succ
      apply Nat.le_of_lt_succ
      exact hn

    simp only [hn, Set.ncard_eq_one] at hsn
    obtain ⟨a, hsa⟩ := hsn
    rw [hsa] at hs_trans

    rw [ofStabilizer.isMultiplyPretransitive (a := a)]
    rw [is_one_pretransitive_iff]

    apply IsPretransitive.of_surjective_map
      ofFixingSubgroup_of_singleton_bijective.surjective hs_trans

  -- The result is assumed by induction for sets of ncard ≤ n

  rcases Nat.lt_or_ge (2 * n.succ) (Nat.card α) with hn1 | hn2

  · -- CASE where 2 * s.ncard < fintype.card α
    -- get a, b ∈ s, a ≠ b
    have : 1 < s.ncard := by rw [hsn]; exact hn
    rw [Set.one_lt_ncard] at this
    obtain ⟨a, ha, b, hb, hab⟩ := this
    -- apply Rudio's theorem to get g ∈ G such that a ∈ g • s, b ∉ g • s
    classical
    obtain ⟨g, hga, hgb⟩ := exists_mem_smul_and_notMem_smul (G := G)
      s.toFinite hs_nonempty hs_ne_top hab

    let t := s ∩ g • s
    have ht_trans : IsPretransitive (fixingSubgroup G t) (ofFixingSubgroup G t) :=
      IsPretransitive.isPretransitive_ofFixingSubgroup_inter hs_trans (by
        apply Set.ncard_pigeonhole_compl'
        rw [Set.ncard_smul_set, hsn, ← two_mul]
        exact hn1)
    suffices ∃ m, m < n ∧ t.ncard = Nat.succ m by
      obtain ⟨m, hmn, htm⟩ := this
      apply hrec m hmn hG htm _ ht_trans
      apply lt_trans _ hsn'
      rw [add_lt_add_iff_left, Nat.succ_lt_succ_iff]
      exact hmn
    -- from : t ⊆ s, a ∈ t, b ∉ t,
    -- deduce : 1 ≤ t.ncard < s.ncard
    use t.ncard.pred
    suffices t.ncard ≠ 0 by
      rw [← Nat.succ_lt_succ_iff, ← hsn, Nat.succ_pred this]
      refine ⟨?_, rfl⟩
      apply Set.ncard_lt_ncard _ (Set.toFinite s)
      exact ⟨Set.inter_subset_left, fun h ↦ hgb (Set.inter_subset_right (h hb))⟩
    apply Set.ncard_ne_zero_of_mem (a := a)
    exact ⟨ha, hga⟩


  · -- CASE : 2 * s.ncard ≥ Nat.card α
    have : Set.Nontrivial sᶜ := by
      rw [← Set.one_lt_encard_iff_nontrivial, ← sᶜ.toFinite.cast_ncard_eq, Nat.one_lt_cast]
      rw [← Nat.add_lt_add_iff_left, Set.ncard_add_ncard_compl, add_comm, hsn]
      exact hsn'
    -- get a, b ∈ sᶜ, a ≠ b
    obtain ⟨a, ha : a ∈ sᶜ, b, hb : b ∈ sᶜ, hab⟩ := this

    obtain ⟨g, hga, hgb⟩ := exists_mem_smul_and_notMem_smul (G := G)
      sᶜ.toFinite (Set.nonempty_of_mem ha)
      (by intro h
          simp only [Set.compl_univ_iff] at h
          simp only [h, Set.not_nonempty_empty] at hs_nonempty)
      hab
    let t := s ∩ g • s
    have : a ∉ s ∪ g • s := by
      rw [Set.mem_union]
      intro h
      rcases h with h | h
      · exact ha h
      · rw [Set.smul_set_compl] at hga; exact hga h
    have ht_trans : IsPretransitive (fixingSubgroup G t) (ofFixingSubgroup G t) :=
        IsPretransitive.isPretransitive_ofFixingSubgroup_inter hs_trans
          (fun h ↦ this (by rw [h]; trivial))

    suffices ∃ m : ℕ, m < n ∧ t.ncard = Nat.succ m by
      obtain ⟨m, hmn, htm⟩ := this
      refine hrec m hmn hG htm (by
        apply lt_trans _ hsn'
        rw [add_lt_add_iff_left, Nat.succ_lt_succ_iff]
        exact hmn) ht_trans

    -- from : t ⊆ s, a ∈ t, b ∉ t,
    -- have : 1 ≤ t.ncard < fintype.card s
    use t.ncard.pred
    suffices  t.ncard ≠ 0 by
      rw [← Nat.succ_lt_succ_iff, ← hsn, Nat.succ_pred this]
      refine ⟨?_, rfl⟩
      apply Set.ncard_lt_ncard _ (Set.toFinite s)
      rw [Set.ssubset_def]
      refine ⟨Set.inter_subset_left, fun h ↦ hb ?_⟩
      suffices s = g • s by
        rw [this]
        simpa only [Set.smul_set_compl, Set.mem_compl_iff, Set.not_notMem] using hgb
      apply Set.eq_of_subset_of_ncard_le _ _ (g • s).toFinite
      · exact subset_trans h Set.inter_subset_right
      · rw [Set.ncard_smul_set]
    · rw [← Nat.pos_iff_ne_zero, Set.ncard_pos]
      -- variante de Set.ncard_pigeonhole qui utilise que la réunion n'est pas top
      simp only [t]
      apply Set.ncard_pigeonhole'
      · rw [Set.ncard_smul_set, ← two_mul, hsn]; exact hn2
      · exact fun h ↦ this (by rw [h]; trivial)

/- -- TODO : prove
theorem strong_jordan_of_preprimitive (hG : is_preprimitive G α)
  {s : set α} {n : ℕ} (hsn : fintype.card s = n.succ) (hsn' : 1 + n.succ < fintype.card α)
  (hs_prim : is_preprimitive (fixing_subgroup G s) (sub_mul_action.of_fixing_subgroup G s)) :
  is_multiply_preprimitive (subgroup.normal_closure (fixing_subgroup G s).carrier) α 2 := sorry
 -/

theorem is_two_preprimitive_weak_jordan [DecidableEq α]
    (hG : IsPreprimitive G α) {s : Set α} {n : ℕ}
    (hsn : s.ncard = n.succ) (hsn' : 1 + n.succ < Nat.card α)
    (hs_prim : IsPreprimitive (fixingSubgroup G s) (SubMulAction.ofFixingSubgroup G s)) :
    IsMultiplyPreprimitive G α 2 := by
  revert α G
  induction' n using Nat.strong_induction_on with n hrec
  intro G α _ _ _ _ hG s hsn hsn' hs_prim

  have hs_ne_top : s ≠ ⊤ := by
    intro hs
    rw [hs, Set.top_eq_univ, Set.ncard_univ] at hsn
    rw [← hsn, add_lt_iff_neg_right] at hsn'
    contradiction

  have hs_nonempty : s.Nonempty := by
    rw [← Set.ncard_pos, hsn]
    exact Nat.succ_pos n

  -- The result is assumed by induction for sets of ncard ≤ n

  rcases Nat.lt_or_ge n.succ 2 with hn | hn

  · -- When n < 2 (imposes n = 0)
    have hn : n = 0 := by
      rw [← le_zero_iff]
      apply Nat.le_of_succ_le_succ
      apply Nat.le_of_lt_succ
      exact hn

    simp only [hn, Set.ncard_eq_one] at hsn
    obtain ⟨a, hsa⟩ := hsn
    rw [hsa] at hs_prim

    rw [isMultiplyPreprimitive_succ_iff_ofStabilizer G α (a := a)]
    · rw [is_one_preprimitive_iff (stabilizer G a) (ofStabilizer G a)]
      exact IsPreprimitive.of_surjective
        ofFixingSubgroup_of_singleton_bijective.surjective
    · norm_num

  rcases Nat.lt_or_ge (2 * n.succ) (Nat.card α) with hn1 | hn2

  · -- CASE where 2 * s.ncard < fintype.card α
    -- get a, b ∈ s, a ≠ b
    have : 1 < s.ncard := by rw [hsn]; exact hn
    rw [Set.one_lt_ncard] at this
    obtain ⟨a, ha, b, hb, hab⟩ := this
    -- apply rudio to get g ∈ G such that a ∈ g • s, b ∉ g • s
    obtain ⟨g, hga, hgb⟩ := exists_mem_smul_and_notMem_smul (G := G)
      s.toFinite hs_nonempty hs_ne_top hab

    let t := s ∩ g • s
    have ht_prim : IsPreprimitive (fixingSubgroup G t) (ofFixingSubgroup G t) := by
      apply IsPreprimitive.isPreprimitive_ofFixingSubgroup_inter hs_prim
      apply Set.ncard_pigeonhole_compl'
      rw [Set.ncard_smul_set, hsn, ← two_mul]
      exact hn1
    suffices ∃ m, m < n ∧ t.ncard = Nat.succ m by
      obtain ⟨m, hmn, htm⟩ := this
      apply hrec m hmn hG htm _ ht_prim
      · apply lt_trans _ hsn'
        rw [add_lt_add_iff_left, Nat.succ_lt_succ_iff]
        exact hmn

    -- from : t ⊆ s, a ∈ t, b ∉ t,
    -- deduce : 1 ≤ t.ncard < s.ncard
    use t.ncard.pred
    suffices t.ncard ≠ 0 by
      rw [← Nat.succ_lt_succ_iff, ← hsn, Nat.succ_pred this]
      constructor
      · apply Set.ncard_lt_ncard _ (Set.toFinite s)
        constructor
        apply Set.inter_subset_left
        intro h
        apply hgb
        apply Set.inter_subset_right
        apply h
        exact hb
      · rfl
    · apply Set.ncard_ne_zero_of_mem (a := a)
      exact ⟨ha, hga⟩

  · -- CASE : 2 * s.ncard ≥ Fintype.card α
    have : Set.Nontrivial sᶜ := by
      rw [← Set.one_lt_encard_iff_nontrivial, ← sᶜ.toFinite.cast_ncard_eq, Nat.one_lt_cast,
        ← Nat.add_lt_add_iff_left, Set.ncard_add_ncard_compl, add_comm, hsn]
      exact hsn'
    -- get a, b ∈ sᶜ, a ≠ b
    obtain ⟨a, ha : a ∈ sᶜ, b, hb : b ∈ sᶜ, hab⟩ := this

    obtain ⟨g, hga, hgb⟩ := exists_mem_smul_and_notMem_smul (G := G)
      sᶜ.toFinite (Set.nonempty_of_mem ha)
      (by intro h
          simp only [Set.compl_univ_iff] at h
          simp only [h, Set.not_nonempty_empty] at hs_nonempty)
      hab
    let t := s ∩ g • s
    have : a ∉ s ∪ g • s := by
      rw [Set.mem_union]
      intro h
      rcases h with h | h
      · exact ha h
      · rw [Set.smul_set_compl] at hga; exact hga h
    have ht_prim : IsPreprimitive (fixingSubgroup G t) (ofFixingSubgroup G t) :=
        IsPreprimitive.isPreprimitive_ofFixingSubgroup_inter hs_prim
        (by intro h; apply this; rw [h]; trivial)

    suffices ∃ m : ℕ, m < n ∧ t.ncard = Nat.succ m by
      obtain ⟨m, hmn, htm⟩ := this
      exact hrec m hmn hG htm (by
        apply lt_trans _ hsn'
        rw [add_lt_add_iff_left, Nat.succ_lt_succ_iff]
        exact hmn) ht_prim

    -- from : t ⊆ s, a ∈ t, b ∉ t,
    -- have : 1 ≤ t.ncard < fintype.card s
    use t.ncard.pred
    suffices  t.ncard ≠ 0 by
      rw [← Nat.succ_lt_succ_iff, ← hsn, Nat.succ_pred this]
      refine ⟨?_, rfl⟩
      apply Set.ncard_lt_ncard _ (Set.toFinite s)
      rw [Set.ssubset_def]
      refine ⟨Set.inter_subset_left, fun h ↦ hb ?_⟩
      suffices s = g • s by
        rw [this]
        simpa only [Set.smul_set_compl, Set.mem_compl_iff, Set.not_notMem] using hgb
      apply Set.eq_of_subset_of_ncard_le _ _ (g • s).toFinite
      · exact subset_trans h Set.inter_subset_right
      · rw [Set.ncard_smul_set]
    · rw [← Nat.pos_iff_ne_zero]
      -- variante de Set.ncard_pigeonhole qui utilise que la réunion n'est pas top
      apply Nat.lt_of_add_lt_add_right
      rw [Set.ncard_inter_add_ncard_union, zero_add, Set.ncard_smul_set, hsn, ← two_mul]
      apply lt_of_lt_of_le _ hn2
      rw [← not_le]
      intro h
      apply this
      convert Set.mem_univ a
      apply Set.eq_of_subset_of_ncard_le (Set.subset_univ _) _ Set.finite_univ
      simpa only [Set.ncard_univ]

/- These theorems will be deduced from the strong one
theorem is_two_pretransitive_weak_jordan' (hG : is_preprimitive G α)
  {s : set α} (hs : 1 ≤ fintype.card s) (hs' : 2 + fintype.card (s) ≤ fintype.card α)
  (hs_trans : is_pretransitive (fixing_subgroup G s) (sub_mul_action.of_fixing_subgroup G s)) :
  is_multiply_pretransitive G α 2 :=
begin
 -- We can deduce it from jordan0
  apply is_pretransitive_of_subgroup,
  obtain ⟨n,hn : fintype.card ↥s = n.succ⟩ := nat.exists_eq_succ_of_ne_zero
    (nat.one_le_iff_ne_zero.mp hs),
  apply strong_jordan_of_pretransitive hG hn
    (begin rw hn at hs', apply lt_of_lt_of_le _ hs', norm_num,  end)
    hs_trans,
end

theorem weak_jordan_of_preprimitive' (hG : is_preprimitive G α)
  {s : set α} (hs : 1 ≤ fintype.card s) (hs' : 2 + fintype.card (s) ≤ fintype.card α)
  (hs_prim : is_preprimitive (fixing_subgroup G s) (sub_mul_action_of_fixing_subgroup G s)) :
  is_multiply_preprimitive G α 2 :=
begin
 -- We can deduce it from strong_jordan_of_preprimitive
  obtain ⟨n,hn : fintype.card ↥s = n.succ⟩ := nat.exists_eq_succ_of_ne_zero
    (nat.one_le_iff_ne_zero.mp hs),
  apply is_multiply_preprimitive_of_subgroup,
  norm_num,
  refine strong_jordan_of_preprimitive hG hn
    (begin rw hn at hs', apply lt_of_lt_of_le _ hs', norm_num,  end)
    hs_prim
end
-/

-- Notations of Wielandt : s = Δ, n - m = #s, n = #α, m = #sᶜ, 1 < m < n
-- 1 + #s < n , #s ≥ 1
/-- Jordan's multiple primitivity criterion (Wielandt, 13.3) -/
theorem isMultiplyPreprimitive_jordan
    (hG : IsPreprimitive G α) {s : Set α} {n : ℕ}
    (hsn : s.ncard = n.succ) (hsn' : 1 + n.succ < Nat.card α)
    (hprim : IsPreprimitive (fixingSubgroup G s) (SubMulAction.ofFixingSubgroup G s)) :
    IsMultiplyPreprimitive G α (1 + n.succ) := by
  classical
  revert α G
  induction' n with n hrec

  · -- case n = 0
    intro G α _ _ _ hG s hsn _ hGs
    haveI : IsPretransitive G α := hG.toIsPretransitive
    simp only [Set.ncard_eq_one] at hsn
    obtain ⟨a, hsa⟩ := hsn
    rw [hsa] at hGs

    constructor
    · rw [ofStabilizer.isMultiplyPretransitive (a := a)]
      rw [is_one_pretransitive_iff]
      apply IsPretransitive.of_surjective_map
        ofFixingSubgroup_of_singleton_bijective.surjective hGs.toIsPretransitive
    · intro t h
      simp only [Nat.cast_add, Nat.cast_one,
        (ENat.add_left_injective_of_ne_top ENat.one_ne_top).eq_iff] at h

      obtain ⟨b, htb⟩ := Set.encard_eq_one.mp h
      obtain ⟨g, hg⟩ := exists_smul_eq G a b
      have hst : g • ({a} : Set α) = ({b} : Set α) := by
        change (fun x => g • x) '' {a} = {b}
        rw [Set.image_singleton, hg]
      rw [htb]
      refine IsPreprimitive.of_surjective
        (conjMap_ofFixingSubgroup_bijective (hst := hst)).surjective

  -- Induction step
  intro G α _ _ _ hG s hsn hα hGs
  suffices ∃ (a : α) (t : Set (SubMulAction.ofStabilizer G a)),
    a ∈ s ∧ s = insert a (Subtype.val '' t) by
    obtain ⟨a, t, _, hst⟩ := this
    have ha' : a ∉ Subtype.val '' t := by
      intro h; rw [Set.mem_image] at h ; obtain ⟨x, hx⟩ := h
      apply x.prop; rw [hx.right]; exact Set.mem_singleton a
    have ht_prim : IsPreprimitive (stabilizer G a) (SubMulAction.ofStabilizer G a) := by
      rw [← is_one_preprimitive_iff]
      rw [← isMultiplyPreprimitive_succ_iff_ofStabilizer]
      apply is_two_preprimitive_weak_jordan hG hsn hα hGs
      norm_num

    have : IsPreprimitive ↥(fixingSubgroup G (insert a (Subtype.val '' t)))
        (ofFixingSubgroup G (insert a (Subtype.val '' t))) :=
      IsPreprimitive.of_surjective
        (ofFixingSubgroup_of_eq_bijective (hst := hst)).surjective
    have hGs' : IsPreprimitive (fixingSubgroup (stabilizer G a) t)
      (ofFixingSubgroup (stabilizer G a) t) :=
      IsPreprimitive.of_surjective
        ofFixingSubgroup_insert_map_bijective.surjective
    rw [← Nat.succ_eq_one_add]
    rw [isMultiplyPreprimitive_succ_iff_ofStabilizer G (a := a) _ (Nat.le_add_left 1 (n + 1))]
    rw [show n + 2 = 1 + Nat.succ n by
      exact Nat.succ_eq_one_add (n + 1)]
    refine hrec ht_prim ?_ ?_ hGs'
    · -- t.card = Nat.succ n
      rw [← Set.ncard_image_of_injective t Subtype.val_injective]
      apply Nat.add_right_cancel
      rw [← Set.ncard_insert_of_notMem ha', ← hst, hsn]
    · -- 1 + n.succ < Fintype.card (SubMulAction.ofStabilizer G α a)
      change _ < Nat.card (ofStabilizer G a).carrier
      rw [Nat.card_coe_set_eq, ofStabilizer_carrier, ← Nat.succ_eq_one_add]
      apply Nat.lt_of_add_lt_add_left
      rw [Set.ncard_add_ncard_compl]
      simpa only [Set.ncard_singleton]
  -- ∃ a t, a ∈ s ∧ s = insert a (Subtype.val '' t)
  suffices s.Nonempty by
    obtain ⟨a, ha⟩ := this
    use a, Subtype.val ⁻¹' s, ha
    ext x
    suffices x ∈ s ↔ x = a ∨ x ∈ s ∧ ¬x = a by
      simpa [mem_ofStabilizer_iff]
    by_cases hx : x = a <;> simp [hx, ha]
  rw [← Set.ncard_pos, hsn]; apply Nat.succ_pos

end Jordan

section Subgroups

variable {α : Type*} [Fintype α]

variable {G : Subgroup (Equiv.Perm α)}

theorem eq_s2_of_nontrivial (hα : Fintype.card α ≤ 2) (hG : Nontrivial G) :
    G = (⊤ : Subgroup (Equiv.Perm α)) := by
  classical
  apply Subgroup.eq_top_of_card_eq
  apply le_antisymm
  · rw [Nat.card_eq_fintype_card, Nat.card_eq_fintype_card]
    apply Fintype.card_subtype_le
  · rw [Nat.card_eq_fintype_card, Nat.card_eq_fintype_card]
    rw [Fintype.card_equiv (Equiv.cast rfl)]
    trans (2 : ℕ).factorial
    · exact Nat.factorial_le hα
    rw [Nat.factorial_two]
    rw [← Fintype.one_lt_card_iff_nontrivial] at hG
    exact hG

theorem nontrivial_on_equiv_perm_two {K : Type*} [Group K] [MulAction K α]
    (hα : Nat.card α = 2) (hK : fixedPoints K α ≠ Set.univ) :
    -- {g : K} {a : α} (hga : g • a ≠ a) :
    IsMultiplyPretransitive K α 2 := by
  classical
  let φ := MulAction.toPermHom K α
  let f : α →ₑ[φ] α :=
    { toFun := id
      map_smul' := fun k x => rfl }
  have hf : Function.Bijective f := Function.bijective_id
  suffices Function.Surjective φ by
    unfold IsMultiplyPretransitive
    rw [IsPretransitive.of_embedding_congr this hf (n := Fin 2), ← hα]
    apply Equiv.Perm.isMultiplyPretransitive
  rw [← MonoidHom.range_eq_top]
  apply Subgroup.eq_top_of_card_eq
  apply le_antisymm (card_le_card_group φ.range)
  simp only [Nat.card_perm, hα, Nat.factorial_two]
  by_contra H
  simp only [not_le, Nat.lt_succ, Finite.card_le_one_iff_subsingleton] at H
  apply hK
  apply Set.eq_univ_of_univ_subset
  intro a _ g
  suffices φ g = φ 1 by
    conv_rhs => rw [← one_smul K a]
    simp only [← toPerm_apply, ← toPermHom_apply K α g]
    exact congrFun (congrArg DFunLike.coe this) a
  simpa [← Subtype.coe_inj] using H.elim ⟨_, ⟨g, rfl⟩⟩ ⟨_, ⟨1, rfl⟩⟩

theorem isPretransitive_of_cycle [DecidableEq α] {g : Equiv.Perm α}
    (hg : g ∈ G) (hgc : g.IsCycle) :
    IsPretransitive (fixingSubgroup G ((↑g.support : Set α)ᶜ))
      (SubMulAction.ofFixingSubgroup G ((↑g.support : Set α)ᶜ)) := by
  obtain ⟨a, _, hgc⟩ := hgc
  have hs : ∀ x : α, g • x ≠ x ↔
    x ∈ SubMulAction.ofFixingSubgroup G ((↑g.support : Set α)ᶜ) := by
    intro x
    rw [SubMulAction.mem_ofFixingSubgroup_iff]
    simp only [Set.mem_compl_iff, Finset.mem_coe, Equiv.Perm.notMem_support]
    rfl
  suffices ∀ x ∈ SubMulAction.ofFixingSubgroup G ((↑g.support : Set α)ᶜ),
      ∃ k : fixingSubgroup G ((↑g.support : Set α)ᶜ), x = k • a by
    rw [isPretransitive_iff]
    rintro ⟨x, hx⟩ ⟨y, hy⟩
    obtain ⟨k, hk⟩ := this x hx
    obtain ⟨k', hk'⟩ := this y hy
    use k' * k⁻¹
    rw [← SetLike.coe_eq_coe]
    simp only [SetLike.mk_smul_mk]
    rw [hk, hk', smul_smul, inv_mul_cancel_right]
  intro x hx
  have hg' : (⟨g, hg⟩ : ↥G) ∈ fixingSubgroup G ((↑g.support : Set α)ᶜ) := by
    simp_rw [mem_fixingSubgroup_iff G]
    intro y hy
    simpa only [Set.mem_compl_iff, Finset.mem_coe, Equiv.Perm.notMem_support] using hy
  let g' : fixingSubgroup (↥G) ((↑g.support : Set α)ᶜ) := ⟨(⟨g, hg⟩ : ↥G), hg'⟩
  obtain ⟨i, hi⟩ := hgc ((hs x).mpr hx)
  use g' ^ i; exact hi.symm

theorem Equiv.Perm.IsSwap.cycleType [DecidableEq α] {σ : Equiv.Perm α} (h : σ.IsSwap) :
    σ.cycleType = {2} := by
  simpa [h.isCycle.cycleType, Equiv.Perm.card_support_eq_two] using h

theorem Equiv.Perm.IsSwap.orderOf [DecidableEq α] {σ : Equiv.Perm α} (h : σ.IsSwap) :
    orderOf σ = 2 := by
  rw [← Equiv.Perm.lcm_cycleType, h.cycleType, Multiset.lcm_singleton, normalize_eq]

/-- A primitive permutation group that contains a swap is the full permutation group (Jordan) -/
theorem Equiv.Perm.eq_top_of_isSwap_mem [DecidableEq α] (hG : IsPreprimitive G α) (g : Equiv.Perm α)
    (h2g : Equiv.Perm.IsSwap g) (hg : g ∈ G) : G = ⊤ := by
  classical
  rcases Nat.lt_or_ge (Nat.card α) 3 with hα3 | hα3
  · -- trivial case : Nat.card α ≤ 2
    rw [Nat.lt_succ_iff] at hα3
    apply Subgroup.eq_top_of_card_eq
    simp only [Nat.card_eq_fintype_card]
    apply le_antisymm (Fintype.card_subtype_le _)
    rw [← Nat.card_eq_fintype_card, Nat.card_perm]
    refine le_trans (Nat.factorial_le hα3) ?_
    rw [Nat.factorial_two]
    have : Nonempty G := One.instNonempty
    apply Nat.le_of_dvd Fintype.card_pos
    rw [← h2g.orderOf, orderOf_submonoid ⟨g, hg⟩]
    exact orderOf_dvd_card
  -- important case : Nat.card α ≥ 3
  obtain ⟨n, hn⟩ := Nat.exists_eq_add_of_le' hα3
  have hsc : Set.ncard ((g.support)ᶜ : Set α) = n.succ := by
    apply Nat.add_left_cancel
    rw [Set.ncard_add_ncard_compl, Set.ncard_coe_finset,
      Equiv.Perm.card_support_eq_two.mpr h2g, add_comm, hn]
  apply Equiv.Perm.eq_top_of_isMultiplyPretransitive
  suffices IsMultiplyPreprimitive G α (Nat.card α - 1) by
    apply IsMultiplyPreprimitive.isMultiplyPretransitive
  rw [show Nat.card α - 1 = 1 + n.succ by
    rw [add_comm, ← Nat.add_one_inj, Nat.sub_one_add_one (Nat.ne_zero_of_lt hα3),
      hn]]
  apply isMultiplyPreprimitive_jordan hG hsc
  · grind
  have : IsPretransitive _ _ := isPretransitive_of_cycle hg <| Equiv.Perm.IsSwap.isCycle h2g
  apply IsPreprimitive.of_prime_card
  convert Nat.prime_two
  rw [Nat.card_eq_fintype_card, Fintype.card_subtype, ← Equiv.Perm.card_support_eq_two.mpr h2g]
  simp [SubMulAction.mem_ofFixingSubgroup_iff, Equiv.Perm.support]

/-- A primitive permutation that contains a 3-cycle contains the alternating group (Jordan) -/
theorem jordan_three_cycle [DecidableEq α]
    (hG : IsPreprimitive G α) {g : Equiv.Perm α}
    (h3g : Equiv.Perm.IsThreeCycle g) (hg : g ∈ G) :
    alternatingGroup α ≤ G := by
  classical
  rcases Nat.lt_or_ge (Nat.card α) 4 with hα4 | hα4
  · -- trivial case : Fintype.card α ≤ 3
    rw [Nat.lt_succ_iff] at hα4
    apply Equiv.Perm.alternatingGroup_le_of_index_le_two
    rw [← Nat.mul_le_mul_right_iff (k:= Nat.card G) (Nat.card_pos),
      Subgroup.index_mul_card, Nat.card_perm]
    apply le_trans (Nat.factorial_le hα4)
    rw [show Nat.factorial 3 = 2 * 3 by simp [Nat.factorial]]
    simp only [mul_le_mul_left, Nat.succ_pos]
    apply Nat.le_of_dvd Nat.card_pos
    suffices 3 = orderOf (⟨g, hg⟩ : G) by
      rw [this, Nat.card_eq_fintype_card]
      exact orderOf_dvd_card
    simp only [orderOf_mk, Equiv.Perm.IsThreeCycle.orderOf h3g]
    -- important case : Nat.card α ≥ 4
  obtain ⟨n, hn⟩ := Nat.exists_eq_add_of_le' hα4
  apply IsMultiplyPretransitive.alternatingGroup_le
  suffices IsMultiplyPreprimitive G α (Nat.card α - 2) by
    apply IsMultiplyPreprimitive.isMultiplyPretransitive
<<<<<<< HEAD
  have hn' : Nat.card α - 2 = 1 + n.succ :=  by grind
=======
  -- suffices : IsMultiplyPreprimitive G α (Fintype.card α - 2)
  -- apply this.left.alternatingGroup_le_of_sub_two
  have hn' : Nat.card α - 2 = 1 + n.succ := by grind
>>>>>>> c19e62e7
  rw [hn']
  refine isMultiplyPreprimitive_jordan (s := (g.supportᶜ : Set α)) hG ?_ ?_ ?_
  · apply Nat.add_left_cancel
    rw [Set.ncard_add_ncard_compl, Set.ncard_coe_finset,
      Equiv.Perm.IsThreeCycle.card_support h3g, add_comm, hn]
  · grind
  have : IsPretransitive _ _ := isPretransitive_of_cycle hg <| Equiv.Perm.IsThreeCycle.isCycle h3g
  apply IsPreprimitive.of_prime_card
  convert Nat.prime_three
  rw [Nat.card_eq_fintype_card, Fintype.card_subtype, ← Equiv.Perm.IsThreeCycle.card_support h3g]
  apply congr_arg
  ext x
  simp [SubMulAction.mem_ofFixingSubgroup_iff]

/- -- TODO : prove
theorem jordan_prime_cycle [decidable_eq α] (hG : is_preprimitive G α)
  {p : nat} (hp : prime p) (hp' : p + 3 ≤ fintype.card α)
  {g : equiv.perm α} (hgc : equiv.perm.is_cycle g) (hgp : fintype.card g.support = p)
  (hg : g ∈ G) : alternating_group α ≤ G := sorry
 -/
end Subgroups
<|MERGE_RESOLUTION|>--- conflicted
+++ resolved
@@ -801,14 +801,7 @@
   apply IsMultiplyPretransitive.alternatingGroup_le
   suffices IsMultiplyPreprimitive G α (Nat.card α - 2) by
     apply IsMultiplyPreprimitive.isMultiplyPretransitive
-<<<<<<< HEAD
-  have hn' : Nat.card α - 2 = 1 + n.succ :=  by grind
-=======
-  -- suffices : IsMultiplyPreprimitive G α (Fintype.card α - 2)
-  -- apply this.left.alternatingGroup_le_of_sub_two
-  have hn' : Nat.card α - 2 = 1 + n.succ := by grind
->>>>>>> c19e62e7
-  rw [hn']
+  rw [show Nat.card α - 2 = 1 + n.succ by grind]
   refine isMultiplyPreprimitive_jordan (s := (g.supportᶜ : Set α)) hG ?_ ?_ ?_
   · apply Nat.add_left_cancel
     rw [Set.ncard_add_ncard_compl, Set.ncard_coe_finset,
