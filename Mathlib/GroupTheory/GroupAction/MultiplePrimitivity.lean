--- conflicted
+++ resolved
@@ -140,11 +140,7 @@
         simp [← hm, hs]
       exact fun h ↦ by simp [h] at hs
 
-<<<<<<< HEAD
 /-- The action of `stabilizer M a` is one-less preprimitive. -/
-=======
-/-- The action of `stabilizer M a` is one-less preprimitive -/
->>>>>>> 33f651ce
 @[to_additive /-- The action of `stabilizer M a` is one-less preprimitive. -/]
 theorem isMultiplyPreprimitive_ofStabilizer
     [IsPretransitive M α] {n : ℕ} {a : α} [IsMultiplyPreprimitive M α n.succ] :
