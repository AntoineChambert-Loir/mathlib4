--- conflicted
+++ resolved
@@ -647,7 +647,6 @@
 
 end Equiv.Perm
 
-<<<<<<< HEAD
 namespace AlternatingGroup
 
 variable (α : Type*) [Fintype α] [DecidableEq α]
@@ -808,117 +807,4 @@
   letI := isPretransitive_of_three_le_card α h
   { isTrivialBlock_of_isBlock := isTrivialBlock_of_isBlock α }
 
-end AlternatingGroup
-=======
-section Stabilizer
-
-variable {G α : Type*} [Group G] [MulAction G α]
-
-namespace SubMulAction.ofStabilizer
-
-open scoped BigOperators Pointwise Cardinal
-
-@[to_additive]
-theorem isMultiplyPretransitive_iff_of_conj
-    {n : ℕ} {a b : α} {g : G} (hg : b = g • a) :
-    IsMultiplyPretransitive (stabilizer G a) (ofStabilizer G a) n ↔
-      IsMultiplyPretransitive (stabilizer G b) (ofStabilizer G b) n :=
-  IsPretransitive.of_embedding_congr (MulEquiv.surjective _) (ofStabilizer.conjMap_bijective hg)
-
-@[to_additive]
-theorem isMultiplyPretransitive_iff [IsPretransitive G α] {n : ℕ} {a b : α} :
-    IsMultiplyPretransitive (stabilizer G a) (ofStabilizer G a) n ↔
-      IsMultiplyPretransitive (stabilizer G b) (ofStabilizer G b) n :=
-  let ⟨_, hg⟩ := exists_smul_eq G a b
-  isMultiplyPretransitive_iff_of_conj hg.symm
-
-/-- Multiple transitivity of a pretransitive action
-  is equivalent to one less transitivity of stabilizer of a point
-  [Wielandt, th. 9.1, 1st part][Wielandt-1964]. -/
-@[to_additive
-  /-- Multiple transitivity of a pretransitive action
-  is equivalent to one less transitivity of stabilizer of a point
-  [Wielandt, th. 9.1, 1st part][Wielandt-1964]. -/]
-theorem isMultiplyPretransitive [IsPretransitive G α] {n : ℕ} {a : α} :
-    IsMultiplyPretransitive G α n.succ ↔
-      IsMultiplyPretransitive (stabilizer G a) (SubMulAction.ofStabilizer G a) n := by
-  constructor
-  · refine fun hn ↦ ⟨fun x y ↦ ?_⟩
-    obtain ⟨g, hgxy⟩ := exists_smul_eq G (snoc x) (snoc y)
-    have hg : g ∈ stabilizer G a := by
-      rw [mem_stabilizer_iff]
-      rw [DFunLike.ext_iff] at hgxy
-      convert hgxy (last n) <;> simp [snoc_last]
-    use ⟨g, hg⟩
-    ext i
-    simp only [smul_apply, SubMulAction.val_smul_of_tower, subgroup_smul_def]
-    rw [← snoc_castSucc x, ← smul_apply, hgxy, snoc_castSucc]
-  · refine fun hn ↦ ⟨fun x y ↦ ?_⟩
-    -- gx • x = x1 :: a
-    obtain ⟨gx, x1, hgx⟩ := exists_smul_of_last_eq G a x
-    -- gy • y = y1 :: a
-    obtain ⟨gy, y1, hgy⟩ := exists_smul_of_last_eq G a y
-    -- g • x1 = y1,
-    obtain ⟨g, hg⟩ := hn.exists_smul_eq x1 y1
-    use gy⁻¹ * g * gx
-    ext i
-    simp only [mul_smul, smul_apply, inv_smul_eq_iff]
-    simp only [← smul_apply _ _ i, hgy, hgx]
-    simp [smul_apply]
-    rcases Fin.eq_castSucc_or_eq_last i with ⟨i, rfl⟩ | ⟨rfl⟩
-    · simp [snoc_castSucc, ← hg, subgroup_smul_def]
-    · simpa only [snoc_last, ← hg, subgroup_smul_def] using g.prop
-
-end SubMulAction.ofStabilizer
-
-end Stabilizer
-
-section FixingSubgroup
-
-variable {G α : Type*} [Group G] [MulAction G α]
-
-namespace SubMulAction.ofFixingSubgroup
-
-/-- The fixator of a finite subset of cardinal `d` in an `n`-transitive action
-acts `(n-d)` transitively on the complement. -/
-@[to_additive
-/-- The fixator of a finite subset of cardinal `d` in an `n`-transitive additive action
-acts `(n-d)` transitively on the complement. -/]
-theorem isMultiplyPretransitive {m n : ℕ} [Hn : IsMultiplyPretransitive G α n]
-    (s : Set α) [Finite s] (hmn : s.ncard + m = n) :
-    IsMultiplyPretransitive (fixingSubgroup G s) (ofFixingSubgroup G s) m where
-  exists_smul_eq x y := by
-    have : IsMultiplyPretransitive G α (s.ncard + m) := by rw [hmn]; infer_instance
-    have Hs : Nonempty (Fin (s.ncard) ≃ s) :=
-      Finite.card_eq.mp (by simp [Nat.card_coe_set_eq])
-    set x' := ofFixingSubgroup.append x with hx
-    set y' := ofFixingSubgroup.append y with hy
-    obtain ⟨g, hg⟩ := exists_smul_eq G x' y'
-    suffices g ∈ fixingSubgroup G s by
-      use ⟨g, this⟩
-      ext i
-      rw [smul_apply, SetLike.val_smul, Subgroup.mk_smul]
-      simp [← ofFixingSubgroup.append_right, ← smul_apply, ← hx, ← hy, hg]
-    intro a
-    set i := (Classical.choice Hs).symm a
-    have ha : (Classical.choice Hs) i = a := by simp [i]
-    rw [← ha]
-    nth_rewrite 1 [← ofFixingSubgroup.append_left x i]
-    rw [← ofFixingSubgroup.append_left y i, ← hy, ← hg, smul_apply, ← hx]
-
-/-- The fixator of a finite subset of cardinal `d` in an `n`-transitive action
-acts `m` transitively on the complement if `d + m ≤ n`. -/
-@[to_additive
-/-- The fixator of a finite subset of cardinal `d` in an `n`-transitive additive action
-acts `m` transitively on the complement if `d + m ≤ n`. -/]
-theorem isMultiplyPretransitive'
-    {m n : ℕ} [IsMultiplyPretransitive G α n]
-    (s : Set α) [Finite s] (hmn : s.ncard + m ≤ n) (hn : (n : ENat) ≤ ENat.card α) :
-    IsMultiplyPretransitive (fixingSubgroup G s) (SubMulAction.ofFixingSubgroup G s) m :=
-  have : IsMultiplyPretransitive G α (s.ncard + m) := isMultiplyPretransitive_of_le' hmn hn
-  isMultiplyPretransitive s rfl
-
-end SubMulAction.ofFixingSubgroup
-
-end FixingSubgroup
->>>>>>> 4ed869a2
+end AlternatingGroup