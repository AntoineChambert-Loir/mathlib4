--- conflicted
+++ resolved
@@ -300,10 +300,225 @@
 
 end MulAction
 
-<<<<<<< HEAD
-namespace SubMulAction
-=======
+variable {G α : Type*} [Group G] [MulAction G α]
+
+namespace SubMulAction.ofStabilizer
+
+open scoped BigOperators Pointwise Cardinal
+
+@[to_additive]
+theorem isMultiplyPretransitive_iff_of_conj
+    {n : ℕ} {a b : α} {g : G} (hg : b = g • a) :
+    IsMultiplyPretransitive (stabilizer G a) (ofStabilizer G a) n ↔
+      IsMultiplyPretransitive (stabilizer G b) (ofStabilizer G b) n :=
+  IsPretransitive.of_embedding_congr (MulEquiv.surjective _) (ofStabilizer.conjMap_bijective hg)
+
+@[to_additive]
+theorem isMultiplyPretransitive_iff [IsPretransitive G α] {n : ℕ} {a b : α} :
+    IsMultiplyPretransitive (stabilizer G a) (ofStabilizer G a) n ↔
+      IsMultiplyPretransitive (stabilizer G b) (ofStabilizer G b) n :=
+  let ⟨_, hg⟩ := exists_smul_eq G a b
+  isMultiplyPretransitive_iff_of_conj hg.symm
+
+/-- Multiple transitivity of a pretransitive action
+  is equivalent to one less transitivity of stabilizer of a point
+  (Wielandt, th. 9.1, 1st part) -/
+ @[to_additive
+  "Multiple transitivity of a pretransitive action
+  is equivalent to one less transitivity of stabilizer of a point
+  [Wielandt, th. 9.1, 1st part][Wielandt-1964]."]
+theorem isMultiplyPretransitive [IsPretransitive G α] {n : ℕ} {a : α} :
+    IsMultiplyPretransitive G α n.succ ↔
+      IsMultiplyPretransitive (stabilizer G a) (SubMulAction.ofStabilizer G a) n := by
+  constructor
+  · intro hn
+    exact {
+      exists_smul_eq x y := by
+        obtain ⟨g, hgxy⟩ := exists_smul_eq G (ofStabilizer.snoc x) (ofStabilizer.snoc y)
+        have hg : g ∈ stabilizer G a := by
+          rw [mem_stabilizer_iff]
+          rw [DFunLike.ext_iff] at hgxy
+          convert hgxy (last n) <;> simp [smul_apply, ofStabilizer.snoc_last]
+        use ⟨g, hg⟩
+        ext i
+        simp only [smul_apply, SubMulAction.val_smul_of_tower, subgroup_smul_def]
+        rw [← ofStabilizer.snoc_castSucc x, ← smul_apply, hgxy, ofStabilizer.snoc_castSucc] }
+  · exact fun hn ↦ {
+      exists_smul_eq x y := by
+        -- gx • x = x1 :: a
+        obtain ⟨gx, x1, hgx⟩ := exists_smul_of_last_eq G a x
+        -- gy • y = y1 :: a
+        obtain ⟨gy, y1, hgy⟩ := exists_smul_of_last_eq G a y
+        -- g • x1 = y1,
+        obtain ⟨g, hg⟩ := hn.exists_smul_eq x1 y1
+        use gy⁻¹ * g * gx
+        ext i
+        simp only [mul_smul, smul_apply, inv_smul_eq_iff]
+        simp only [← smul_apply _ _ i, hgy, hgx]
+        simp only [smul_apply]
+        rcases Fin.eq_castSucc_or_eq_last i with ⟨i, rfl⟩ | ⟨rfl⟩
+        · -- rw [Function.Embedding.ext_iff] at hgx hgy hg
+          simp [ofStabilizer.snoc_castSucc, ← hg, SetLike.val_smul, subgroup_smul_def]
+        · simp only [ofStabilizer.snoc_last, ← hg]
+          exact g.prop }
+
+end ofStabilizer
+
+namespace ofFixingSubgroup
+
+variable {G α : Type*} [Group G] [MulAction G α]
+
+open SubMulAction Fin.Embedding
+
+variable (G) in
+/-- The fixator of a finite subset of cardinal d in an n-transitive action
+acts (n-d) transitively on the complement. -/
+@[to_additive
+"The fixator of a finite subset of cardinal d in an n-transitive additive action
+acts (n-d) transitively on the complement."]
+theorem isMultiplyPretransitive {m n : ℕ} [Hn : IsMultiplyPretransitive G α n]
+    (s : Set α) [Finite s] (hmn : s.ncard + m = n) :
+    IsMultiplyPretransitive (fixingSubgroup G s) (ofFixingSubgroup G s) m where
+  exists_smul_eq x y := by
+    have : IsMultiplyPretransitive G α (s.ncard + m) := by rw [hmn]; infer_instance
+    have Hs : Nonempty (Fin (s.ncard) ≃ s) :=
+      Finite.card_eq.mp (by simp [Nat.card_coe_set_eq])
+    set x' := ofFixingSubgroup.append x with hx
+    set y' := ofFixingSubgroup.append y with hy
+    obtain ⟨g, hg⟩ := exists_smul_eq G x' y'
+    suffices g ∈ fixingSubgroup G s by
+      use ⟨g, this⟩
+      ext i
+      rw [smul_apply, SetLike.val_smul, Subgroup.mk_smul]
+      simp [← ofFixingSubgroup.append_right, ← smul_apply, ← hx, ← hy, hg]
+    intro a
+    set i := (Classical.choice Hs).symm a
+    have ha : (Classical.choice Hs) i = a := by simp [i]
+    rw [← ha]
+    nth_rewrite 1 [← ofFixingSubgroup.append_left x i]
+    rw [← ofFixingSubgroup.append_left y i, ← hy, ← hg, smul_apply, ← hx]
+
+/-- The fixator of a finite subset of cardinal d in an n-transitive action
+acts m transitively on the complement if d + m ≤ n. -/
+@[to_additive
+"The fixator of a finite subset of cardinal d in an n-transitive additive action
+acts m transitively on the complement if d + m ≤ n."]
+theorem isMultiplyPretransitive'
+    {m n : ℕ} [IsMultiplyPretransitive G α n]
+    (s : Set α) [Finite s] (hmn : s.ncard + m ≤ n) (hn : (n : ENat) ≤ ENat.card α) :
+    IsMultiplyPretransitive (fixingSubgroup G s) (SubMulAction.ofFixingSubgroup G s) m :=
+  letI : IsMultiplyPretransitive G α (s.ncard + m) := isMultiplyPretransitive_of_le' hmn hn
+  isMultiplyPretransitive G s rfl
+
+end ofFixingSubgroup
+
+end SubMulAction
+
+namespace MulAction
+
+section Index
+
+open SubMulAction
+
+variable (G : Type*) [Group G] {α : Type*} [MulAction G α]
+
+/-- Cardinal vs index of stabilizers, for a pretransitive action, in nat.card -/
+theorem stabilizer_index_of_pretransitive [IsPretransitive G α] (a : α) :
+    (stabilizer G a).index = Nat.card α := by
+  rw [index_stabilizer, orbit_eq_univ, Set.ncard_univ]
+
+/-- For a multiply pretransitive action, computes the index
+of the fixing_subgroup of a subset of adequate cardinality -/
+private theorem index_of_fixingSubgroup_aux
+    [Finite α]
+    {k : ℕ} (Hk : IsMultiplyPretransitive G α k)
+    {s : Set α} (hs : s.ncard = k) :
+    (fixingSubgroup G s).index * (Nat.card α - s.ncard).factorial =
+      (Nat.card α).factorial := by
+  revert G α
+  induction k with
+  | zero =>
+    intro G _ α _ _ _ s hs
+    simp only [hs, tsub_zero]
+    rw [Set.ncard_eq_zero] at hs
+    simp only [hs]
+    suffices fixingSubgroup G ∅ = ⊤ by
+      rw [this, Subgroup.index_top, one_mul]
+    exact GaloisConnection.l_bot (fixingSubgroup_fixedPoints_gc G α)
+  | succ k hrec =>
+    intro G _ α _ _ hmk s hs
+    have hGX : IsPretransitive G α := by
+      rw [← is_one_pretransitive_iff]
+      apply isMultiplyPretransitive_of_le (n := k + 1)
+      · rw [Nat.succ_le_succ_iff]; apply Nat.zero_le
+      · rw [← hs, ← Set.ncard_univ]
+        exact ncard_le_ncard s.subset_univ finite_univ
+    have : s.Nonempty := by
+      rw [← Set.ncard_pos, hs]
+      exact succ_pos k
+    obtain ⟨a, has⟩ := this
+    let t : Set (SubMulAction.ofStabilizer G a) := Subtype.val ⁻¹' s
+    have hat : Subtype.val '' t = s \ {a} := by
+      rw [Set.image_preimage_eq_inter_range]
+      simp only [Subtype.range_coe_subtype]
+      rw [Set.diff_eq_compl_inter, Set.inter_comm]
+      congr
+    have hat' : s = insert a (Subtype.val '' t) := by
+      rw [hat, Set.insert_diff_singleton, Set.insert_eq_of_mem has]
+    have hfs := SubMulAction.fixingSubgroup_of_insert a t
+    rw [← hat'] at hfs
+    rw [hfs]
+    rw [Subgroup.index_map]
+    rw [(MonoidHom.ker_eq_bot_iff (stabilizer G a).subtype).mpr
+        (by simp only [Subgroup.coe_subtype, Subtype.coe_injective])]
+    simp only [sup_bot_eq, Subgroup.range_subtype]
+    have hscard : s.ncard = 1 + t.ncard := by
+      rw [hat']
+      suffices ¬ a ∈ (Subtype.val '' t) by
+        rw [add_comm]
+        convert Set.ncard_insert_of_notMem this ?_
+        rw [Set.ncard_image_of_injective _ Subtype.coe_injective]
+        apply Set.toFinite
+      intro h
+      obtain ⟨⟨b, hb⟩, _, hb'⟩ := h
+      apply hb
+      simp only [Set.mem_singleton_iff]
+      rw [← hb']
+    have htcard : t.ncard = k := by
+      rw [← Nat.succ_inj, Nat.succ_eq_add_one, Nat.succ_eq_add_one, ← hs, hscard, add_comm]
+    suffices (fixingSubgroup (stabilizer G a) t).index *
+      (Nat.card α - 1 - t.ncard).factorial =
+        (Nat.card α - 1).factorial by
+      · rw [mul_comm] at this
+        rw [hscard, mul_comm, ← mul_assoc, mul_comm, Nat.sub_add_eq, this,
+          stabilizer_index_of_pretransitive G a]
+        exact Nat.mul_factorial_pred (card_ne_zero.mpr ⟨⟨a⟩, inferInstance⟩)
+    · rw [add_comm] at hscard
+      have := Nat.sub_eq_of_eq_add hscard
+      simp only [hs] at this
+      convert hrec (stabilizer G a) (α := SubMulAction.ofStabilizer G a)
+        (ofStabilizer.isMultiplyPretransitive.mp hmk) htcard
+      all_goals { rw [nat_card_ofStabilizer_eq G a] }
+
+/-- For a multiply pretransitive action,
+  computes the index of the `fixingSubgroup` of a subset
+  of adequate cardinality. -/
+theorem index_of_fixingSubgroup_eq_of_isMultiplyPretransitive
+    [Finite α] (s : Set α) (hMk : IsMultiplyPretransitive G α s.ncard) :
+    (fixingSubgroup G s).index =
+      Nat.choose (Nat.card α) s.ncard * s.ncard.factorial := by
+  apply Nat.eq_of_mul_eq_mul_right (Nat.factorial_pos _)
+  rw [index_of_fixingSubgroup_aux G hMk rfl, Nat.choose_mul_factorial_mul_factorial]
+  rw [← ncard_univ]
+  exact ncard_le_ncard (subset_univ s)
+
+end Index
+
+end MulAction
+
 namespace Equiv.Perm
+
+open Equiv MulAction
 
 variable {α : Type*}
 
@@ -393,381 +608,6 @@
 
 -- This is optimal, `AlternatingGroup α` is `Nat.card α - 2`-pretransitive.
 /-- A subgroup of `Perm α` is `⊤` if(f) it is `(Nat.card α - 1)`-pretransitive. -/
-theorem eq_top_if_isMultiplyPretransitive [Finite α] {G : Subgroup (Equiv.Perm α)}
-    (hmt : IsMultiplyPretransitive G α (Nat.card α - 1)) : G = ⊤ := by
-  have := Fintype.ofFinite α
-  simp only [Nat.card_eq_fintype_card] at hmt
-  let j : Fin (Fintype.card α - 1) ↪ Fin (Fintype.card α) :=
-    (Fin.castLEEmb ((Fintype.card α).sub_le 1))
-  rw [eq_top_iff]; intro k _
-  let x : Fin (Fintype.card α) ↪ α :=
-    (Fintype.equivFinOfCardEq rfl).symm.toEmbedding
-  let x' := j.trans x
-  obtain ⟨g, hg'⟩ := exists_smul_eq G x' (k • x')
-  suffices k = g by rw [this]; exact SetLike.coe_mem g
-  have hx : ∀ x : Fin (Fintype.card α) ↪ α, Function.Surjective x.toFun := by
-    intro x
-    apply Function.Bijective.surjective
-    rw [Fintype.bijective_iff_injective_and_card]
-    exact ⟨EmbeddingLike.injective x, Fintype.card_fin (Fintype.card α)⟩
-  have hgk' : ∀ (i : Fin (Fintype.card α)) (_ : i.val < Fintype.card α - 1),
-    (g • x) i = (k • x) i := by
-    intro i hi
-    exact Function.Embedding.ext_iff.mp hg' ⟨i.val, hi⟩
-  have hgk : ∀ i : Fin (Fintype.card α), (g • x) i = (k • x) i := by
-    intro i
-    rcases lt_or_eq_of_le (le_sub_one_of_lt i.prop) with hi | hi
-    · exact hgk' i hi
-    · obtain ⟨j, hxj : (k • x) j = (g • x) i⟩ := hx (k • x) ((g • x) i)
-      rcases lt_or_eq_of_le (le_sub_one_of_lt j.prop) with hj | hj
-      · exfalso
-        suffices i = j by rw [← this, ← hi] at hj; refine lt_irrefl _ hj
-        apply EmbeddingLike.injective (g • x)
-        rw [hgk' j hj]; rw [hxj]
-      · rw [← hxj]
-        apply congr_arg
-        rw [Fin.ext_iff, hi, hj]
-  apply Equiv.Perm.ext; intro a
-  obtain ⟨i, rfl⟩ := (hx x) a
-  specialize hgk i
-  simp only [Function.Embedding.smul_apply, Equiv.Perm.smul_def] at hgk
-  simp [← hgk, Subgroup.smul_def, Perm.smul_def]
-
-end Equiv.Perm
->>>>>>> 910a7fb1
-
-variable {G : Type*} [Group G] {α : Type*} [MulAction G α]
-
-open MulAction Function.Embedding SubMulAction
-
-namespace ofStabilizer
-
-open scoped BigOperators Pointwise Cardinal
-
-@[to_additive]
-theorem isMultiplyPretransitive_iff_of_conj
-    {n : ℕ} {a b : α} {g : G} (hg : b = g • a) :
-    IsMultiplyPretransitive (stabilizer G a) (ofStabilizer G a) n ↔
-      IsMultiplyPretransitive (stabilizer G b) (ofStabilizer G b) n :=
-  IsPretransitive.of_embedding_congr (MulEquiv.surjective _) (ofStabilizer.conjMap_bijective hg)
-
-@[to_additive]
-theorem isMultiplyPretransitive_iff [IsPretransitive G α] {n : ℕ} {a b : α} :
-    IsMultiplyPretransitive (stabilizer G a) (ofStabilizer G a) n ↔
-      IsMultiplyPretransitive (stabilizer G b) (ofStabilizer G b) n :=
-  let ⟨_, hg⟩ := exists_smul_eq G a b
-  isMultiplyPretransitive_iff_of_conj hg.symm
-
-/-- Multiple transitivity of a pretransitive action
-  is equivalent to one less transitivity of stabilizer of a point
-  (Wielandt, th. 9.1, 1st part) -/
- @[to_additive
-  "Multiple transitivity of a pretransitive action
-  is equivalent to one less transitivity of stabilizer of a point
-  [Wielandt, th. 9.1, 1st part][Wielandt-1964]."]
-theorem isMultiplyPretransitive [IsPretransitive G α] {n : ℕ} {a : α} :
-    IsMultiplyPretransitive G α n.succ ↔
-      IsMultiplyPretransitive (stabilizer G a) (SubMulAction.ofStabilizer G a) n := by
-  constructor
-  · intro hn
-    exact {
-      exists_smul_eq x y := by
-        obtain ⟨g, hgxy⟩ := exists_smul_eq G (ofStabilizer.snoc x) (ofStabilizer.snoc y)
-        have hg : g ∈ stabilizer G a := by
-          rw [mem_stabilizer_iff]
-          rw [DFunLike.ext_iff] at hgxy
-          convert hgxy (last n) <;> simp [smul_apply, ofStabilizer.snoc_last]
-        use ⟨g, hg⟩
-        ext i
-        simp only [smul_apply, SubMulAction.val_smul_of_tower, subgroup_smul_def]
-        rw [← ofStabilizer.snoc_castSucc x, ← smul_apply, hgxy, ofStabilizer.snoc_castSucc] }
-  · exact fun hn ↦ {
-      exists_smul_eq x y := by
-        -- gx • x = x1 :: a
-        obtain ⟨gx, x1, hgx⟩ := exists_smul_of_last_eq G a x
-        -- gy • y = y1 :: a
-        obtain ⟨gy, y1, hgy⟩ := exists_smul_of_last_eq G a y
-        -- g • x1 = y1,
-        obtain ⟨g, hg⟩ := hn.exists_smul_eq x1 y1
-        use gy⁻¹ * g * gx
-        ext i
-        simp only [mul_smul, smul_apply, inv_smul_eq_iff]
-        simp only [← smul_apply _ _ i, hgy, hgx]
-        simp only [smul_apply]
-        rcases Fin.eq_castSucc_or_eq_last i with ⟨i, rfl⟩ | ⟨rfl⟩
-        · -- rw [Function.Embedding.ext_iff] at hgx hgy hg
-          simp [ofStabilizer.snoc_castSucc, ← hg, SetLike.val_smul, subgroup_smul_def]
-        · simp only [ofStabilizer.snoc_last, ← hg, subgroup_smul_def]
-          exact g.prop }
-
-end ofStabilizer
-
-namespace ofFixingSubgroup
-
-variable {G α : Type*} [Group G] [MulAction G α]
-
-open SubMulAction Fin.Embedding
-
-variable (G) in
-/-- The fixator of a finite subset of cardinal d in an n-transitive action
-acts (n-d) transitively on the complement. -/
-@[to_additive
-"The fixator of a finite subset of cardinal d in an n-transitive additive action
-acts (n-d) transitively on the complement."]
-theorem isMultiplyPretransitive {m n : ℕ} [Hn : IsMultiplyPretransitive G α n]
-    (s : Set α) [Finite s] (hmn : s.ncard + m = n) :
-<<<<<<< HEAD
-    IsMultiplyPretransitive (fixingSubgroup G s) (ofFixingSubgroup G s) m :=
-  let _ : IsMultiplyPretransitive G α (s.ncard + m) := by rw [hmn]; infer_instance
-  let Hs : Nonempty (Fin (s.ncard) ≃ s) :=
-      Finite.card_eq.mp (by simp [Set.Nat.card_coe_set_eq])
-  { exists_smul_eq x y := by
-      set x' := SubMulAction.ofFixingSubgroup.append x with hx
-      set y' := ofFixingSubgroup.append y with hy
-      obtain ⟨g, hg⟩ := exists_smul_eq G x' y'
-      suffices g ∈ fixingSubgroup G s by
-        use ⟨g, this⟩
-        ext i
-        simp only [smul_apply, SetLike.val_smul, Subgroup.mk_smul]
-        simp only [← ofFixingSubgroup.append_right, ← smul_apply, ← hx, ← hy, hg]
-      intro a
-      set i := (Classical.choice Hs).symm a
-      have ha : (Classical.choice Hs) i = a := by simp [i]
-      rw [← ha]
-      nth_rewrite 1 [← ofFixingSubgroup.append_left x i]
-      rw [← ofFixingSubgroup.append_left y i, ← hy, ← hg, smul_apply, ← hx] }
-=======
-    IsMultiplyPretransitive (fixingSubgroup G s) (ofFixingSubgroup G s) m where
-  exists_smul_eq x y := by
-    have : IsMultiplyPretransitive G α (s.ncard + m) := by rw [hmn]; infer_instance
-    have Hs : Nonempty (Fin (s.ncard) ≃ s) :=
-      Finite.card_eq.mp (by simp [Nat.card_coe_set_eq])
-    set x' := ofFixingSubgroup.append x with hx
-    set y' := ofFixingSubgroup.append y with hy
-    obtain ⟨g, hg⟩ := exists_smul_eq G x' y'
-    suffices g ∈ fixingSubgroup G s by
-      use ⟨g, this⟩
-      ext i
-      rw [smul_apply, SetLike.val_smul, Subgroup.mk_smul]
-      simp [← ofFixingSubgroup.append_right, ← smul_apply, ← hx, ← hy, hg]
-    intro a
-    set i := (Classical.choice Hs).symm a
-    have ha : (Classical.choice Hs) i = a := by simp [i]
-    rw [← ha]
-    nth_rewrite 1 [← ofFixingSubgroup.append_left x i]
-    rw [← ofFixingSubgroup.append_left y i, ← hy, ← hg, smul_apply, ← hx]
->>>>>>> 910a7fb1
-
-/-- The fixator of a finite subset of cardinal d in an n-transitive action
-acts m transitively on the complement if d + m ≤ n. -/
-@[to_additive
-"The fixator of a finite subset of cardinal d in an n-transitive additive action
-acts m transitively on the complement if d + m ≤ n."]
-theorem isMultiplyPretransitive'
-    {m n : ℕ} [IsMultiplyPretransitive G α n]
-    (s : Set α) [Finite s] (hmn : s.ncard + m ≤ n) (hn : (n : ENat) ≤ ENat.card α) :
-    IsMultiplyPretransitive (fixingSubgroup G s) (SubMulAction.ofFixingSubgroup G s) m :=
-  letI : IsMultiplyPretransitive G α (s.ncard + m) := isMultiplyPretransitive_of_le' hmn hn
-  isMultiplyPretransitive G s rfl
-
-end ofFixingSubgroup
-
-end SubMulAction
-
-namespace MulAction
-
-section Index
-
-open SubMulAction
-
-variable (G : Type*) [Group G] {α : Type*} [MulAction G α]
-
-/-- Cardinal vs index of stabilizers, for a pretransitive action, in nat.card -/
-theorem stabilizer_index_of_pretransitive [IsPretransitive G α] (a : α) :
-    (stabilizer G a).index = Nat.card α := by
-  rw [index_stabilizer, orbit_eq_univ, Set.ncard_univ]
-
-/-- For a multiply pretransitive action, computes the index
-of the fixing_subgroup of a subset of adequate cardinality -/
-private theorem index_of_fixingSubgroup_aux
-    [Finite α]
-    {k : ℕ} (Hk : IsMultiplyPretransitive G α k)
-    {s : Set α} (hs : s.ncard = k) :
-    (fixingSubgroup G s).index * (Nat.card α - s.ncard).factorial =
-      (Nat.card α).factorial := by
-  revert G α
-  induction k with
-  | zero =>
-    intro G _ α _ _ _ s hs
-    simp only [hs, zero_eq, ge_iff_le, nonpos_iff_eq_zero, tsub_zero, ne_eq]
-    rw [Set.ncard_eq_zero] at hs
-    simp only [hs]
-    suffices fixingSubgroup G ∅ = ⊤ by
-      rw [this, Subgroup.index_top, one_mul]
-    exact GaloisConnection.l_bot (fixingSubgroup_fixedPoints_gc G α)
-  | succ k hrec =>
-    intro G _ α _ _ hmk s hs
-    have hGX : IsPretransitive G α := by
-      rw [← is_one_pretransitive_iff]
-      apply isMultiplyPretransitive_of_le (n := k + 1)
-      · rw [Nat.succ_le_succ_iff]; apply Nat.zero_le
-      · rw [← hs, ← Set.ncard_univ]
-        exact ncard_le_ncard s.subset_univ finite_univ
-    have : s.Nonempty := by
-      rw [← Set.ncard_pos, hs]
-      exact succ_pos k
-    obtain ⟨a, has⟩ := this
-    let t : Set (SubMulAction.ofStabilizer G a) := Subtype.val ⁻¹' s
-    have hat : Subtype.val '' t = s \ {a} := by
-      rw [Set.image_preimage_eq_inter_range]
-      simp only [Subtype.range_coe_subtype]
-      rw [Set.diff_eq_compl_inter, Set.inter_comm]
-      congr
-    have hat' : s = insert a (Subtype.val '' t) := by
-      rw [hat, Set.insert_diff_singleton, Set.insert_eq_of_mem has]
-    have hfs := SubMulAction.fixingSubgroup_of_insert a t
-    rw [← hat'] at hfs
-    rw [hfs]
-    rw [Subgroup.index_map]
-    rw [(MonoidHom.ker_eq_bot_iff (stabilizer G a).subtype).mpr
-        (by simp only [Subgroup.coe_subtype, Subtype.coe_injective])]
-    simp only [sup_bot_eq, Subgroup.range_subtype]
-    have hscard : s.ncard = 1 + t.ncard := by
-      rw [hat']
-      suffices ¬ a ∈ (Subtype.val '' t) by
-        rw [add_comm]
-        convert Set.ncard_insert_of_notMem this ?_
-        rw [Set.ncard_image_of_injective _ Subtype.coe_injective]
-        apply Set.toFinite
-      intro h
-      obtain ⟨⟨b, hb⟩, _, hb'⟩ := h
-      apply hb
-      simp only [Set.mem_singleton_iff]
-      rw [← hb']
-    have htcard : t.ncard = k := by
-      rw [← Nat.succ_inj, Nat.succ_eq_add_one, Nat.succ_eq_add_one, ← hs, hscard, add_comm]
-    suffices (fixingSubgroup (stabilizer G a) t).index *
-      (Nat.card α - 1 - t.ncard).factorial =
-        (Nat.card α - 1).factorial by
-      · rw [mul_comm] at this
-        rw [hscard, mul_comm, ← mul_assoc, mul_comm, Nat.sub_add_eq, this,
-          stabilizer_index_of_pretransitive G a]
-        exact Nat.mul_factorial_pred (card_ne_zero.mpr ⟨⟨a⟩, inferInstance⟩)
-    · rw [add_comm] at hscard
-      have := Nat.sub_eq_of_eq_add hscard
-      simp only [hs, Nat.pred_succ] at this
-      convert hrec (stabilizer G a) (α := SubMulAction.ofStabilizer G a)
-        (ofStabilizer.isMultiplyPretransitive.mp hmk) htcard
-      all_goals { rw [nat_card_ofStabilizer_eq G a] }
-
-/-- For a multiply pretransitive action,
-  computes the index of the `fixingSubgroup` of a subset
-  of adequate cardinality. -/
-theorem index_of_fixingSubgroup_eq_of_isMultiplyPretransitive
-    [Finite α] (s : Set α) (hMk : IsMultiplyPretransitive G α s.ncard) :
-    (fixingSubgroup G s).index =
-      Nat.choose (Nat.card α) s.ncard * s.ncard.factorial := by
-  apply Nat.eq_of_mul_eq_mul_right (Nat.factorial_pos _)
-  rw [index_of_fixingSubgroup_aux G hMk rfl, Nat.choose_mul_factorial_mul_factorial]
-  rw [← ncard_univ]
-  exact ncard_le_ncard (subset_univ s)
-
-end Index
-
-end MulAction
-
-namespace Equiv.Perm
-
-open Equiv MulAction
-
-variable {α : Type*}
-
-variable (α) in
-/-- The permutation group `Equiv.Perm α` acts `n`-pretransitively on `α` for all `n`. -/
-theorem isMultiplyPretransitive (n : ℕ) :
-    IsMultiplyPretransitive (Perm  α) α n := by
-  rw [isMultiplyPretransitive_iff]
-  classical
-  intro x y
-  have (x : Fin n ↪ α) : Cardinal.mk (range x) = n := by
-    simp [Finset.card_image_of_injective, PLift.down_injective]
-  have hxy : Cardinal.mk ((range x)ᶜ : Set α) = Cardinal.mk ((range y)ᶜ : Set α) := by
-    rw [← Cardinal.add_nat_inj n]
-    nth_rewrite 1 [← this x]
-    rw [← this y]
-    simp only [add_comm, Cardinal.mk_sum_compl]
-  rw [Cardinal.eq] at hxy
-  obtain ⟨φ⟩ := hxy
-  let φ' : α → α := Function.extend Subtype.val (fun a ↦ ↑(φ a)) id
-  set ψ : α → α := Function.extend x y φ'
-  have : Function.Bijective ψ := by
-    constructor
-    · intro a b hab
-      by_cases ha : a ∈ range x
-      · obtain ⟨i, rfl⟩ := ha
-        by_cases hb : b ∈ range x
-        · obtain ⟨j, rfl⟩ := hb
-          simp only [ψ, x.injective.extend_apply, y.injective.eq_iff] at hab
-          rw [hab]
-        · simp only [ψ, φ', x.injective.extend_apply] at hab
-          rw [Function.extend_apply' _ _ _ hb] at hab
-          rw [← Set.mem_compl_iff] at hb
-          rw [← Subtype.coe_mk b hb, Subtype.val_injective.extend_apply] at hab
-          exfalso
-          have : y i ∈ (range y)ᶜ := by
-            rw [hab]
-            exact Subtype.coe_prop (φ ⟨b, hb⟩)
-          rw [Set.mem_compl_iff] at this
-          apply this
-          exact mem_range_self i
-      · by_cases hb : b ∈ range x
-        obtain ⟨j, rfl⟩ := hb
-        · simp only [ψ, φ', x.injective.extend_apply] at hab
-          rw [Function.extend_apply' _ _ _ ha] at hab
-          rw [← Set.mem_compl_iff] at ha
-          rw [← Subtype.coe_mk a ha, Subtype.val_injective.extend_apply] at hab
-          exfalso
-          have : y j ∈ (range y)ᶜ := by
-            rw [← hab]
-            exact Subtype.coe_prop (φ ⟨a, ha⟩)
-          rw [Set.mem_compl_iff] at this
-          apply this
-          exact mem_range_self j
-        · simp only [ψ, Function.extend_apply' _ _ _ ha,
-            Function.extend_apply' _ _ _ hb, φ'] at hab
-          rw [← Set.mem_compl_iff] at ha hb
-          rw [← Subtype.coe_mk b hb, ← Subtype.coe_mk a ha] at hab
-          rw [Subtype.val_injective.extend_apply, Subtype.val_injective.extend_apply] at hab
-          rwa [← Subtype.coe_mk a ha, ← Subtype.coe_mk b hb,
-              Subtype.coe_inj, ← φ.injective.eq_iff, ← Subtype.coe_inj]
-    · intro b
-      by_cases hb : b ∈ range y
-      · obtain ⟨i, rfl⟩ := hb
-        use x i
-        simp only [ψ, x.injective.extend_apply]
-      · rw [← Set.mem_compl_iff] at hb
-        use φ.invFun ⟨b, hb⟩
-        simp only [ψ]
-        rw [Function.extend_apply' _ _ _ ?_]
-        · simp only [φ']
-          set a : α := (φ.invFun ⟨b, hb⟩ : α)
-          have ha : a ∈ (range x)ᶜ := Subtype.coe_prop (φ.invFun ⟨b, hb⟩)
-          rw [← Subtype.coe_mk a ha]
-          simp [Subtype.val_injective.extend_apply, a]
-        · rintro ⟨i, hi⟩
-          apply Subtype.coe_prop (φ.invFun ⟨b, hb⟩)
-          rw [← hi]
-          exact mem_range_self i
-  use Equiv.ofBijective ψ this
-  ext i
-  simp [ψ, x.injective.extend_apply]
-
-/-- The action of the permutation group of `α` on `α` is preprimitive -/
-instance : IsPreprimitive (Perm α) α :=
-  isPreprimitive_of_is_two_pretransitive (isMultiplyPretransitive _ _)
-
--- This is optimal, `AlternatingGroup α` is `Nat.card α - 2`-pretransitive.
-/-- A subgroup of `Perm α` is `⊤` if(f) it is `(Nat.card α - 1)`-pretransitive. -/
 theorem eq_top_of_isMultiplyPretransitive [Finite α] {G : Subgroup (Equiv.Perm α)}
     (hmt : IsMultiplyPretransitive G α (Nat.card α - 1)) : G = ⊤ := by
   have := Fintype.ofFinite α
@@ -968,4 +808,4 @@
   letI := isPretransitive_of_three_le_card α h
   { isTrivialBlock_of_isBlock := isTrivialBlock_of_isBlock α }
 
-end AlternatingGroup+end AlternatingGroup
