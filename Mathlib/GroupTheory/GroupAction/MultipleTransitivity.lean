/-
Copyright (c) 2025 Antoine Chambert-Loir. All rights reserved.
Released under Apache 2.0 license as described in the file LICENSE.
Authors: Antoine Chambert-Loir
-/

import Mathlib.GroupTheory.GroupAction.Primitive
import Mathlib.GroupTheory.SpecificGroups.Alternating
import Mathlib.GroupTheory.GroupAction.SubMulAction.OfFixingSubgroup
import Mathlib.SetTheory.Cardinal.Embedding
import Mathlib.SetTheory.Cardinal.Arithmetic

/-! # Multiple transitivity

* `MulAction.IsMultiplyPretransitive`:
  A multiplicative action of a group `G` on a type `α` is n-transitive
  if the action of `G` on `Fin n ↪ α` is pretransitive.

* `MulAction.is_zero_pretransitive` : any action is 0-pretransitive

* `MulAction.is_one_pretransitive_iff` :
  An action is 1-pretransitive iff it is pretransitive

* `MulAction.is_two_pretransitive_iff` :
  An action is 2-pretransitive if for any `a`, `b`, `c`, `d`, such that
  `a ≠ b` and `c ≠ d`, there exist `g : G` such that `g • a = b` and `g • c = d`.

* `MulAction.isPreprimitive_of_is_two_pretransitive` :
  A 2-transitive action is preprimitive

* `MulAction.isMultiplyPretransitive_of_le` :
  If an action is `n`-pretransitive, then it is `m`-pretransitive for all `m ≤ n`,
  provided `α` has at least `n` elements.

## Results for permutation groups

* The permutation group is pretransitive, is multiply pretransitive,
  and is preprimitive (for its natural action)

* `Equiv.Perm.eq_top_if_isMultiplyPretransitive`:
  a subgroup of `Equiv.Perm α` which is `Nat.card α - 1` pretransitive is equal to `⊤`.

## Remarks on implementation

These results are results about actions on types `n ↪ α` induced by an action
on `α`, and some results are developed in this context.

-/

open MulAction MulActionHom Function.Embedding Fin Set Nat

section Functoriality

variable {G α : Type*} [Group G] [MulAction G α]
variable {H β : Type*} [Group H] [MulAction H β]
variable {σ : G → H} {f : α →ₑ[σ] β} {ι : Type*}

variable (ι) in
/-- An injective equivariant map `α →ₑ[σ] β` induces
an equivariant map on embedding types `(ι ↪ α) → (ι ↪ β)`. -/
@[to_additive /-- An injective equivariant map `α →ₑ[σ] β` induces
an equivariant map on embedding types `(ι ↪ α) → (ι ↪ β)`. -/]
def Function.Injective.mulActionHom_embedding (hf : Function.Injective f) :
    (ι ↪ α) →ₑ[σ] (ι ↪ β) where
  toFun x := ⟨f.toFun ∘ x.toFun, hf.comp x.inj'⟩
  map_smul' m x := by ext; simp [f.map_smul']

@[to_additive (attr := simp)]
theorem Function.Injective.mulActionHom_embedding_apply
    (hf : Function.Injective f) {x : ι ↪ α} {i : ι} :
    hf.mulActionHom_embedding ι x i = f (x i) := rfl

@[to_additive]
theorem Function.Injective.mulActionHom_embedding_isInjective
    (hf : Function.Injective f) :
    Function.Injective (hf.mulActionHom_embedding ι) := by
  intro _ _ hxy
  ext
  apply hf
  simp only [← hf.mulActionHom_embedding_apply, hxy]

variable (hf' : Function.Bijective f)

@[to_additive]
theorem Function.Bijective.mulActionHom_embedding_isBijective (hf : Function.Bijective f) :
    Function.Bijective (hf.injective.mulActionHom_embedding ι) := by
  refine ⟨hf.injective.mulActionHom_embedding_isInjective, ?_⟩
  intro y
  obtain ⟨g, _, hfg⟩ := Function.bijective_iff_has_inverse.mp hf
  use ⟨g ∘ y, hfg.injective.comp (EmbeddingLike.injective y)⟩
  ext
  simp only [hf.injective.mulActionHom_embedding_apply, coeFn_mk, comp_apply]
  exact hfg (y _)

end Functoriality

namespace MulAction

open scoped BigOperators Pointwise Cardinal

variable {G α : Type*} [Group G] [MulAction G α]

variable (G α) in
/-- An action of a group on a type `α` is `n`-pretransitive
if the associated action on `Fin n ↪ α` is pretransitive. -/
@[to_additive /-- An additive action of an additive group on a type `α`
is `n`-pretransitive if the associated action on `Fin n ↪ α` is pretransitive. -/]
abbrev IsMultiplyPretransitive (n : ℕ) := IsPretransitive G (Fin n ↪ α)

@[to_additive]
theorem isMultiplyPretransitive_iff {n : ℕ} :
    IsMultiplyPretransitive G α n ↔ ∀ x y : Fin n ↪ α, ∃ g : G, g • x = y :=
  isPretransitive_iff _ _

variable {H β : Type*} [Group H] [MulAction H β] {σ : G → H}
  {f : α →ₑ[σ] β} (hf : Function.Injective f)

/- If there exists a surjective equivariant map `α →ₑ[σ] β`
then pretransitivity descends from `n ↪ α` to `n ↪ β`.

The subtlety is that if it is not injective, this map does not induce
an equivariant map from `n ↪ α` to `n ↪ β`. -/
@[to_additive]
theorem IsPretransitive.of_embedding {n : Type*}
    (hf : Function.Surjective f) [IsPretransitive G (n ↪ α)] :
    IsPretransitive H (n ↪ β) where
  exists_smul_eq x y := by
    let aux (x : n ↪ β) : (n ↪ α) :=
      x.trans (Function.Embedding.ofSurjective (⇑f) hf)
    have aux_apply (x : n ↪ β) (i : n) : f.toFun (aux x i) = x i := by
      simp only [trans_apply, aux]
      apply Function.surjInv_eq
    obtain ⟨g, hg⟩ := exists_smul_eq (M := G) (aux x) (aux y)
    use σ g
    ext i
    rw [DFunLike.ext_iff] at hg
    rw [smul_apply]
    simp [← aux_apply, ← hg, MulActionHom.map_smul']

@[to_additive]
theorem IsPretransitive.of_embedding_congr {n : Type*}
    (hσ : Function.Surjective σ) (hf : Function.Bijective f) :
    IsPretransitive G (n ↪ α) ↔ IsPretransitive H (n ↪ β) :=
  isPretransitive_congr hσ hf.mulActionHom_embedding_isBijective

section Zero

/-- Any action is 0-pretransitive. -/
@[to_additive]
theorem is_zero_pretransitive {n : Type*} [IsEmpty n] :
    IsPretransitive G (n ↪ α) := inferInstance

/-- Any action is 0-pretransitive. -/
@[to_additive]
theorem is_zero_pretransitive' :
    IsMultiplyPretransitive G α 0 := inferInstance

end Zero

section One

variable {one : Type*} [Unique one]

/-- For `Unique one`, the equivariant map from `one ↪ α` to `α`. -/
@[to_additive /-- For `Unique one`, the equivariant map from `one ↪ α` to `α` -/]
def _root_.MulActionHom.oneEmbeddingMap :
    (one ↪ α) →[G] α := {
  oneEmbeddingEquiv with
  map_smul' _ _ := rfl }

@[to_additive]
theorem _root_.MulActionHom.oneEmbeddingMap_bijective :
    Function.Bijective (oneEmbeddingMap (one := one) (G := G) (α := α)) :=
  oneEmbeddingEquiv.bijective

/-- An action is `1`-pretransitive iff it is pretransitive. -/
@[to_additive /-- An additive action is `1`-pretransitive iff it is pretransitive. -/]
theorem oneEmbedding_isPretransitive_iff :
    IsPretransitive G (one ↪ α) ↔ IsPretransitive G α :=
  isPretransitive_congr Function.surjective_id oneEmbeddingMap_bijective

/-- An action is `1`-pretransitive iff it is pretransitive. -/
@[to_additive /-- An additive action is `1`-pretransitive iff it is pretransitive. -/]
theorem is_one_pretransitive_iff :
    IsMultiplyPretransitive G α 1 ↔ IsPretransitive G α :=
  oneEmbedding_isPretransitive_iff

end One

section Two

/-- An action is `2`-pretransitive iff
it can move any two distinct elements to any two distinct elements. -/
@[to_additive /-- An additive action is `2`-pretransitive iff
it can move any two distinct elements to any two distinct elements. -/]
theorem is_two_pretransitive_iff :
    IsMultiplyPretransitive G α 2 ↔
      ∀ {a b c d : α} (_ : a ≠ b) (_ : c ≠ d), ∃ g : G, g • a = c ∧ g • b = d := by
  constructor
  · intro _ a b c d h h'
    obtain ⟨m, e⟩ := exists_smul_eq (M := G) (embFinTwo h) (embFinTwo h')
    exact ⟨m,
      by rw [← embFinTwo_apply_zero h, ← smul_apply, e, embFinTwo_apply_zero],
      by rw [← embFinTwo_apply_one h, ← smul_apply, e, embFinTwo_apply_one]⟩
  · intro H
    constructor
    intro j j'
    obtain ⟨g, h, h'⟩ :=
      H (j.injective.ne_iff.mpr Fin.zero_ne_one) (j'.injective.ne_iff.mpr Fin.zero_ne_one)
    use g
    ext i
    by_cases hi : i = 0
    · simp [hi, h]
    · simp [eq_one_of_ne_zero i hi, h']

/-- A `2`-pretransitive action is pretransitive. -/
@[to_additive /-- A `2`-pretransitive additive action is pretransitive. -/]
theorem isPretransitive_of_is_two_pretransitive
    [h2 : IsMultiplyPretransitive G α 2] : IsPretransitive G α where
  exists_smul_eq a b := by
    by_cases h : a = b
    · exact ⟨1, by simp [h]⟩
    · rw [is_two_pretransitive_iff] at h2
      obtain ⟨g, h, _⟩ := h2 h (Ne.symm h)
      exact ⟨g, h⟩

/-- A `2`-transitive action is primitive. -/
@[to_additive /-- A `2`-transitive additive action is primitive. -/]
theorem isPreprimitive_of_is_two_pretransitive
    (h2 : IsMultiplyPretransitive G α 2) : IsPreprimitive G α := by
  have : IsPretransitive G α := isPretransitive_of_is_two_pretransitive
  apply IsPreprimitive.mk
  intro B hB
  rcases B.subsingleton_or_nontrivial with h | h
  · left
    exact h
  · right
    obtain ⟨a, ha, b, hb, h⟩ := h
    rw [← top_eq_univ, eq_top_iff]
    intro c _
    by_cases h' : a = c
    · rw [← h']; exact ha
    · rw [is_two_pretransitive_iff] at h2
      obtain ⟨g, hga, hgb⟩ := h2 h h'
      rw [MulAction.isBlock_iff_smul_eq_of_mem] at hB
      rw [← hB (g := g) ha (by rw [hga]; exact ha), ← hgb]
      exact smul_mem_smul_set hb

end Two

section Higher

variable (G α) in
/-- The natural equivariant map from `n ↪ α` to `m ↪ α` given by an embedding
`e : m ↪ n`. -/
@[to_additive
/-- The natural equivariant map from `n ↪ α` to `m ↪ α` given by an embedding `e : m ↪ n`. -/]
def _root_.MulActionHom.embMap {m n : Type*} (e : m ↪ n) :
    (n ↪ α) →[G]  (m ↪ α) where
  toFun i := e.trans i
  map_smul' _ _ := rfl

/-- If `α` has at least `n` elements, then any `n`-pretransitive action on `α`
is `m`-pretransitive for any `m ≤ n`.

This version allows `α` to be infinite and uses `ENat.card`.
For `Finite α`, use `MulAction.isMultiplyPretransitive_of_le` -/
@[to_additive
/-- If `α` has at least `n` elements, then any `n`-pretransitive action on `α`
is `n`-pretransitive for any `m ≤ n`.

This version allows `α` to be infinite and uses `ENat.card`.
For `Finite α`, use `AddAction.isMultiplyPretransitive_of_le`. -/]
theorem isMultiplyPretransitive_of_le' {m n : ℕ} [IsMultiplyPretransitive G α n]
    (hmn : m ≤ n) (hα : n ≤ ENat.card α) :
    IsMultiplyPretransitive G α m := by
  obtain ⟨p, rfl⟩ := Nat.exists_eq_add_of_le hmn
  exact IsPretransitive.of_surjective_map
    (f := embMap G α (castAddEmb p))
    (Fin.Embedding.restrictSurjective_of_add_le_ENatCard hα) inferInstance

/-- If `α` has at least `n` elements, then an `n`-pretransitive action
is `m`-pretransitive for any `m ≤ n`.

For an infinite `α`, use `MulAction.isMultiplyPretransitive_of_le'`. -/
@[to_additive
/-- If `α` has at least `n` elements, then an `n`-pretransitive action
is `m`-pretransitive for any `m ≤ n`.

For an infinite `α`, use `MulAction.isMultiplyPretransitive_of_le'`. -/]
theorem isMultiplyPretransitive_of_le {m n : ℕ} [IsMultiplyPretransitive G α n]
    (hmn : m ≤ n) (hα : n ≤ Nat.card α) [Finite α] :
    IsMultiplyPretransitive G α m := by
  obtain ⟨p, rfl⟩ := Nat.exists_eq_add_of_le hmn
  exact IsPretransitive.of_surjective_map (f := embMap G α (castAddEmb p))
    (Fin.Embedding.restrictSurjective_of_add_le_natCard hα) inferInstance

end Higher

end MulAction

namespace SubMulAction.ofStabilizer

variable {G α : Type*} [Group G] [MulAction G α]

open scoped BigOperators Pointwise Cardinal

@[to_additive]
theorem isMultiplyPretransitive_iff_of_conj
    {n : ℕ} {a b : α} {g : G} (hg : b = g • a) :
    IsMultiplyPretransitive (stabilizer G a) (ofStabilizer G a) n ↔
      IsMultiplyPretransitive (stabilizer G b) (ofStabilizer G b) n :=
  IsPretransitive.of_embedding_congr (MulEquiv.surjective _) (ofStabilizer.conjMap_bijective hg)

@[to_additive]
theorem isMultiplyPretransitive_iff [IsPretransitive G α] {n : ℕ} {a b : α} :
    IsMultiplyPretransitive (stabilizer G a) (ofStabilizer G a) n ↔
      IsMultiplyPretransitive (stabilizer G b) (ofStabilizer G b) n :=
  let ⟨_, hg⟩ := exists_smul_eq G a b
  isMultiplyPretransitive_iff_of_conj hg.symm

/-- Multiple transitivity of a pretransitive action
  is equivalent to one less transitivity of stabilizer of a point
  (Wielandt, th. 9.1, 1st part) -/
 @[to_additive /-- Multiple transitivity of a pretransitive action
  is equivalent to one less transitivity of stabilizer of a point
  [Wielandt, th. 9.1, 1st part][Wielandt-1964]. -/]
theorem isMultiplyPretransitive [IsPretransitive G α] {n : ℕ} {a : α} :
    IsMultiplyPretransitive G α n.succ ↔
      IsMultiplyPretransitive (stabilizer G a) (SubMulAction.ofStabilizer G a) n := by
<<<<<<< HEAD
  constructor
  · intro hn
    rw [MulAction.isMultiplyPretransitive_iff]
    intro x y
    obtain ⟨g, hgxy⟩ := exists_smul_eq G (ofStabilizer.snoc x) (ofStabilizer.snoc y)
=======
  refine ⟨fun hn ↦ ⟨fun x y ↦ ?_⟩, fun hn ↦ ⟨fun x y ↦ ?_⟩⟩
  · obtain ⟨g, hgxy⟩ := exists_smul_eq G (ofStabilizer.snoc x) (ofStabilizer.snoc y)
>>>>>>> e5279caa
    have hg : g ∈ stabilizer G a := by
      rw [mem_stabilizer_iff]
      rw [DFunLike.ext_iff] at hgxy
      convert hgxy (last n) <;> simp [smul_apply, ofStabilizer.snoc_last]
    use ⟨g, hg⟩
    ext i
    simp only [smul_apply, SubMulAction.val_smul_of_tower, subgroup_smul_def]
    rw [← ofStabilizer.snoc_castSucc x, ← smul_apply, hgxy, ofStabilizer.snoc_castSucc]
<<<<<<< HEAD
  · intro hn
    rw [MulAction.isMultiplyPretransitive_iff]
    intro x y
    -- gx • x = x1 :: a
=======
  · -- gx • x = x1 :: a
>>>>>>> e5279caa
    obtain ⟨gx, x1, hgx⟩ := exists_smul_of_last_eq G a x
    -- gy • y = y1 :: a
    obtain ⟨gy, y1, hgy⟩ := exists_smul_of_last_eq G a y
    -- g • x1 = y1,
    obtain ⟨g, hg⟩ := hn.exists_smul_eq x1 y1
    use gy⁻¹ * g * gx
    ext i
    simp only [mul_smul, smul_apply, inv_smul_eq_iff]
    simp only [← smul_apply _ _ i, hgy, hgx]
    simp only [smul_apply]
    rcases Fin.eq_castSucc_or_eq_last i with ⟨i, rfl⟩ | ⟨rfl⟩
<<<<<<< HEAD
    · simp [ofStabilizer.snoc_castSucc, ← hg, SetLike.val_smul, subgroup_smul_def]
=======
    · -- rw [Function.Embedding.ext_iff] at hgx hgy hg
      simp [ofStabilizer.snoc_castSucc, ← hg, SetLike.val_smul, subgroup_smul_def]
>>>>>>> e5279caa
    · simp only [ofStabilizer.snoc_last, ← hg]
      exact g.prop

end ofStabilizer

namespace ofFixingSubgroup

variable {G α : Type*} [Group G] [MulAction G α]

open SubMulAction Fin.Embedding

variable (G) in
/-- The fixator of a finite subset of cardinal d in an n-transitive action
acts (n-d) transitively on the complement. -/
@[to_additive /-- The fixator of a finite subset of cardinal d in an n-transitive additive action
acts (n-d) transitively on the complement. -/]
theorem isMultiplyPretransitive {m n : ℕ} [Hn : IsMultiplyPretransitive G α n]
    (s : Set α) [Finite s] (hmn : s.ncard + m = n) :
    IsMultiplyPretransitive (fixingSubgroup G s) (ofFixingSubgroup G s) m where
  exists_smul_eq x y := by
    have : IsMultiplyPretransitive G α (s.ncard + m) := by rw [hmn]; infer_instance
    have Hs : Nonempty (Fin (s.ncard) ≃ s) :=
      Finite.card_eq.mp (by simp [Nat.card_coe_set_eq])
    set x' := ofFixingSubgroup.append x with hx
    set y' := ofFixingSubgroup.append y with hy
    obtain ⟨g, hg⟩ := exists_smul_eq G x' y'
    suffices g ∈ fixingSubgroup G s by
      use ⟨g, this⟩
      ext i
      rw [smul_apply, SetLike.val_smul, Subgroup.mk_smul]
      simp [← ofFixingSubgroup.append_right, ← smul_apply, ← hx, ← hy, hg]
    intro a
    set i := (Classical.choice Hs).symm a
    have ha : (Classical.choice Hs) i = a := by simp [i]
    rw [← ha]
    nth_rewrite 1 [← ofFixingSubgroup.append_left x i]
    rw [← ofFixingSubgroup.append_left y i, ← hy, ← hg, smul_apply, ← hx]

/-- The fixator of a finite subset of cardinal d in an n-transitive action
acts m transitively on the complement if d + m ≤ n. -/
@[to_additive /-- The fixator of a finite subset of cardinal d in an n-transitive additive action
acts m transitively on the complement if d + m ≤ n. -/]
theorem isMultiplyPretransitive'
    {m n : ℕ} [IsMultiplyPretransitive G α n]
    (s : Set α) [Finite s] (hmn : s.ncard + m ≤ n) (hn : (n : ENat) ≤ ENat.card α) :
    IsMultiplyPretransitive (fixingSubgroup G s) (SubMulAction.ofFixingSubgroup G s) m :=
  letI : IsMultiplyPretransitive G α (s.ncard + m) := isMultiplyPretransitive_of_le' hmn hn
  isMultiplyPretransitive G s rfl

end ofFixingSubgroup

end SubMulAction

namespace MulAction

section Index

open SubMulAction

variable {G : Type*} [Group G] {α : Type*} [MulAction G α]

/-- For a multiply pretransitive action, computes the index
of the fixing_subgroup of a subset of adequate cardinality -/
theorem IsMultiplyPretransitive.index_of_fixingSubgroup_mul
    [Finite α]
    {k : ℕ} (Hk : IsMultiplyPretransitive G α k)
    {s : Set α} (hs : s.ncard = k) :
    (fixingSubgroup G s).index * (Nat.card α - k).factorial =
      (Nat.card α).factorial := by
  induction k generalizing G α with
  | zero =>
    rw [Set.ncard_eq_zero] at hs
    simp [hs]
  | succ k hrec =>
    have hGX : IsPretransitive G α := by
      rw [← is_one_pretransitive_iff]
      apply isMultiplyPretransitive_of_le (n := k + 1)
      · rw [Nat.succ_le_succ_iff]; apply Nat.zero_le
      · rw [← hs, ← Set.ncard_univ]
        exact ncard_le_ncard s.subset_univ finite_univ
    have : s.Nonempty := by
      rw [← Set.ncard_pos, hs]
      exact succ_pos k
    obtain ⟨a, has⟩ := this
    let t : Set (SubMulAction.ofStabilizer G a) := Subtype.val ⁻¹' s
    have hat : Subtype.val '' t = s \ {a} := by
      rw [Set.image_preimage_eq_inter_range]
      simp only [Subtype.range_coe_subtype]
      rw [Set.diff_eq_compl_inter, Set.inter_comm]
      congr
    have hat' : s = insert a (Subtype.val '' t) := by
      rw [hat, Set.insert_diff_singleton, Set.insert_eq_of_mem has]
    have hfs := SubMulAction.fixingSubgroup_of_insert a t
    rw [← hat'] at hfs
    rw [hfs, Subgroup.index_map,
      (MonoidHom.ker_eq_bot_iff (stabilizer G a).subtype).mpr
        (by simp only [Subgroup.coe_subtype, Subtype.coe_injective])]
    simp only [sup_bot_eq, Subgroup.range_subtype]
    have htcard : t.ncard = k := by
      rw [← Nat.succ_inj, Nat.succ_eq_add_one, Nat.succ_eq_add_one, ← hs, hat', eq_comm]
      suffices ¬ a ∈ (Subtype.val '' t) by
        convert Set.ncard_insert_of_notMem this ?_
        rw [Set.ncard_image_of_injective _ Subtype.coe_injective]
        apply Set.toFinite
      intro h
      obtain ⟨⟨b, hb⟩, _, hb'⟩ := h
      apply hb
      simp only [← hb', Set.mem_singleton_iff]
    suffices (fixingSubgroup (stabilizer G a) t).index *
      (Nat.card α - 1 - k).factorial =
        (Nat.card α - 1).factorial by
<<<<<<< HEAD
      · rw [mul_comm] at this
        rw [hscard, mul_comm, ← mul_assoc, mul_comm, Nat.sub_add_eq, this,
          stabilizer_index_of_pretransitive G a]
        exact Nat.mul_factorial_pred (card_ne_zero.mpr ⟨⟨a⟩, inferInstance⟩)
    · rw [add_comm] at hscard
      convert hrec (stabilizer G a) (α := SubMulAction.ofStabilizer G a)
        (ofStabilizer.isMultiplyPretransitive.mp hmk) htcard
      all_goals { rw [nat_card_ofStabilizer_eq G a] }
=======
      rw [add_comm k, Nat.mul_right_comm, ← Nat.sub_sub, this, mul_comm,
        index_stabilizer_of_transitive G a]
      exact Nat.mul_factorial_pred (card_ne_zero.mpr ⟨⟨a⟩, inferInstance⟩)
    convert hrec (ofStabilizer.isMultiplyPretransitive.mp Hk) htcard
    all_goals { rw [nat_card_ofStabilizer_eq G a] }
>>>>>>> e5279caa

/-- For a multiply pretransitive action,
  computes the index of the `fixingSubgroup` of a subset
  of adequate cardinality. -/
theorem IsMultiplyPretransitive.index_of_fixingSubgroup_eq
    [Finite α] (s : Set α) (hMk : IsMultiplyPretransitive G α s.ncard) :
    (fixingSubgroup G s).index =
      Nat.choose (Nat.card α) s.ncard * s.ncard.factorial := by
  apply Nat.eq_of_mul_eq_mul_right (Nat.factorial_pos _)
  rw [hMk.index_of_fixingSubgroup_mul rfl, Nat.choose_mul_factorial_mul_factorial]
  rw [← ncard_univ]
  exact ncard_le_ncard (subset_univ s)

end Index

end MulAction

namespace Equiv.Perm

open Equiv MulAction

variable {α : Type*}

variable (α) in
/-- The permutation group `Equiv.Perm α` acts `n`-pretransitively on `α` for all `n`. -/
theorem isMultiplyPretransitive (n : ℕ) :
    IsMultiplyPretransitive (Perm  α) α n := by
  rw [isMultiplyPretransitive_iff]
  classical
  intro x y
  have (x : Fin n ↪ α) : Cardinal.mk (range x) = n := by
    simp [Finset.card_image_of_injective, PLift.down_injective]
  have hxy : Cardinal.mk ((range x)ᶜ : Set α) = Cardinal.mk ((range y)ᶜ : Set α) := by
    rw [← Cardinal.add_nat_inj n]
    nth_rewrite 1 [← this x]
    rw [← this y]
    simp only [add_comm, Cardinal.mk_sum_compl]
  rw [Cardinal.eq] at hxy
  obtain ⟨φ⟩ := hxy
  let φ' : α → α := Function.extend Subtype.val (fun a ↦ ↑(φ a)) id
  set ψ : α → α := Function.extend x y φ'
  have : Function.Bijective ψ := by
    constructor
    · intro a b hab
      by_cases ha : a ∈ range x
      · obtain ⟨i, rfl⟩ := ha
        by_cases hb : b ∈ range x
        · obtain ⟨j, rfl⟩ := hb
          simp only [ψ, x.injective.extend_apply, y.injective.eq_iff] at hab
          rw [hab]
        · simp only [ψ, φ', x.injective.extend_apply] at hab
          rw [Function.extend_apply' _ _ _ hb] at hab
          rw [← Set.mem_compl_iff] at hb
          rw [← Subtype.coe_mk b hb, Subtype.val_injective.extend_apply] at hab
          exfalso
          have : y i ∈ (range y)ᶜ := by
            rw [hab]
            exact Subtype.coe_prop (φ ⟨b, hb⟩)
          rw [Set.mem_compl_iff] at this
          apply this
          exact mem_range_self i
      · by_cases hb : b ∈ range x
        obtain ⟨j, rfl⟩ := hb
        · simp only [ψ, φ', x.injective.extend_apply] at hab
          rw [Function.extend_apply' _ _ _ ha] at hab
          rw [← Set.mem_compl_iff] at ha
          rw [← Subtype.coe_mk a ha, Subtype.val_injective.extend_apply] at hab
          exfalso
          have : y j ∈ (range y)ᶜ := by
            rw [← hab]
            exact Subtype.coe_prop (φ ⟨a, ha⟩)
          rw [Set.mem_compl_iff] at this
          apply this
          exact mem_range_self j
        · simp only [ψ, Function.extend_apply' _ _ _ ha,
            Function.extend_apply' _ _ _ hb, φ'] at hab
          rw [← Set.mem_compl_iff] at ha hb
          rw [← Subtype.coe_mk b hb, ← Subtype.coe_mk a ha] at hab
          rw [Subtype.val_injective.extend_apply, Subtype.val_injective.extend_apply] at hab
          rwa [← Subtype.coe_mk a ha, ← Subtype.coe_mk b hb,
              Subtype.coe_inj, ← φ.injective.eq_iff, ← Subtype.coe_inj]
    · intro b
      by_cases hb : b ∈ range y
      · obtain ⟨i, rfl⟩ := hb
        use x i
        simp only [ψ, x.injective.extend_apply]
      · rw [← Set.mem_compl_iff] at hb
        use φ.invFun ⟨b, hb⟩
        simp only [ψ]
        rw [Function.extend_apply' _ _ _ ?_]
        · simp only [φ']
          set a : α := (φ.invFun ⟨b, hb⟩ : α)
          have ha : a ∈ (range x)ᶜ := Subtype.coe_prop (φ.invFun ⟨b, hb⟩)
          rw [← Subtype.coe_mk a ha]
          simp [a]
        · rintro ⟨i, hi⟩
          apply Subtype.coe_prop (φ.invFun ⟨b, hb⟩)
          rw [← hi]
          exact mem_range_self i
  use Equiv.ofBijective ψ this
  ext i
  simp [ψ, x.injective.extend_apply]

/-- The action of the permutation group of `α` on `α` is preprimitive -/
instance : IsPreprimitive (Perm α) α :=
  isPreprimitive_of_is_two_pretransitive (isMultiplyPretransitive _ _)

-- This is optimal, `AlternatingGroup α` is `Nat.card α - 2`-pretransitive.
/-- A subgroup of `Perm α` is `⊤` if(f) it is `(Nat.card α - 1)`-pretransitive. -/
theorem eq_top_of_isMultiplyPretransitive [Finite α] {G : Subgroup (Equiv.Perm α)}
    (hmt : IsMultiplyPretransitive G α (Nat.card α - 1)) : G = ⊤ := by
  have := Fintype.ofFinite α
  simp only [Nat.card_eq_fintype_card] at hmt
  let j : Fin (Fintype.card α - 1) ↪ Fin (Fintype.card α) :=
    (Fin.castLEEmb ((Fintype.card α).sub_le 1))
  rw [eq_top_iff]
  intro k _
  let x : Fin (Fintype.card α) ↪ α := (Fintype.equivFinOfCardEq rfl).symm.toEmbedding
  let x' := j.trans x
  obtain ⟨g, hg'⟩ := exists_smul_eq G x' (k • x')
  suffices k = g by rw [this]; exact SetLike.coe_mem g
  have hx (x : Fin (Fintype.card α) ↪ α) : Function.Surjective x.toFun := by
    apply Function.Bijective.surjective
    rw [Fintype.bijective_iff_injective_and_card]
    exact ⟨EmbeddingLike.injective x, Fintype.card_fin (Fintype.card α)⟩
  have hgk' (i : Fin (Fintype.card α)) (hi : i.val < Fintype.card α - 1) :
      (g • x) i = (k • x) i :=
    Function.Embedding.ext_iff.mp hg' ⟨i.val, hi⟩
  have hgk (i : Fin (Fintype.card α)) : (g • x) i = (k • x) i := by
    rcases lt_or_eq_of_le (le_sub_one_of_lt i.prop) with hi | hi
    · exact hgk' i hi
    · obtain ⟨j, hxj : (k • x) j = (g • x) i⟩ := hx (k • x) ((g • x) i)
      rcases lt_or_eq_of_le (le_sub_one_of_lt j.prop) with hj | hj
      · suffices i = j by
          rw [← this, ← hi] at hj
          exact (lt_irrefl _ hj).elim
        apply EmbeddingLike.injective (g • x)
        rw [hgk' j hj, hxj]
      · rw [← hxj]
        apply congr_arg
        rw [Fin.ext_iff, hi, hj]
  ext a
  obtain ⟨i, rfl⟩ := (hx x) a
  specialize hgk i
  simp only [Function.Embedding.smul_apply, Equiv.Perm.smul_def] at hgk
  simp [← hgk, Subgroup.smul_def, Perm.smul_def]

end Equiv.Perm

namespace AlternatingGroup

variable (α : Type*) [Fintype α] [DecidableEq α]

/-- The `alternatingGroup` on α is (card α - 2)-pretransitive. -/
theorem isMultiplyPretransitive :
    IsMultiplyPretransitive (alternatingGroup α) α (Nat.card α - 2) := by
  rcases lt_or_ge (Nat.card α) 2 with h2 | h2
  · rw [Nat.sub_eq_zero_of_le (le_of_lt h2)]
    apply is_zero_pretransitive
  have h2le : Nat.card α - 2 ≤ Nat.card α := sub_le (Nat.card α) 2
  have := Equiv.Perm.isMultiplyPretransitive α (Nat.card α)
  have : IsMultiplyPretransitive (Equiv.Perm α) α (Nat.card α - 2) :=
    MulAction.isMultiplyPretransitive_of_le h2le le_rfl
  refine ⟨fun x y ↦ ?_⟩
  obtain ⟨g, hg⟩ := exists_smul_eq (Equiv.Perm α) x y
  rcases Int.units_eq_one_or (Equiv.Perm.sign g) with h | h
  · exact ⟨⟨g, h⟩, hg⟩
  · have : (Finset.univ.image x)ᶜ.card = 2 := by
      rw [Finset.card_compl, Finset.univ.card_image_of_injective (by exact x.2), Finset.card_univ,
        ← Nat.card_eq_fintype_card, Fintype.card_fin, tsub_tsub_cancel_of_le h2]
    obtain ⟨a, b, hab, hs⟩ := Finset.card_eq_two.mp this
    refine ⟨⟨g * Equiv.swap a b, by simp [h, hab]⟩, ?_⟩
    ext i
    have h : x i ∈ Finset.univ.image x := Finset.mem_image.mpr ⟨i, Finset.mem_univ i, rfl⟩
    rw [← Finset.notMem_compl, hs, Finset.mem_insert, Finset.mem_singleton, not_or] at h
    simp [Equiv.swap_apply_of_ne_of_ne h.1 h.2, ← hg]

/-- A subgroup of `Equiv.Perm α` which is (card α - 2)-pretransitive
  contains `alternatingGroup α`. -/
theorem _root_.IsMultiplyPretransitive.alternatingGroup_le
    (G : Subgroup (Equiv.Perm α))
    (hmt : IsMultiplyPretransitive G α (Nat.card α - 2)) :
    alternatingGroup α ≤ G := by
  rcases Nat.lt_or_ge (Nat.card α) 2 with hα1 | hα
  · -- Nat.card α  < 2
    rw [Nat.card_eq_fintype_card] at hα1
    rw [alternatingGroup.eq_bot_of_card_le_two hα1.le]
    exact bot_le
  -- 2 ≤ Nat.card α
  apply Equiv.Perm.alternatingGroup_le_of_index_le_two
  -- one picks up a set of cardinality (card α - 2)
  obtain ⟨s, _, hs⟩ :=
    Set.exists_subset_card_eq (s := (Set.univ : Set α)) (n := Nat.card α - 2)
      (by rw [Set.ncard_univ]; exact sub_le (Nat.card α) 2)
  rw [← hs] at hmt
  -- The index of (fixingSubgroup G s) is (card α)!/2
  have := hmt.index_of_fixingSubgroup_mul rfl
  rw [hs, Nat.sub_sub_self hα, factorial_two] at this
  -- conclude
  rw [← mul_le_mul_iff_of_pos_left (a := Nat.card G) card_pos,
    Subgroup.card_mul_index, ← (fixingSubgroup G s).index_mul_card,
    mul_assoc, mul_comm _ 2, ← mul_assoc]
  rw [this, Nat.card_perm]
  refine Nat.le_mul_of_pos_right (Nat.card α)! card_pos

/-- The alternating group on 3 letters or more acts transitively. -/
theorem isPretransitive_of_three_le_card (h : 3 ≤ Nat.card α) :
    IsPretransitive (alternatingGroup α) α := by
  rw [← is_one_pretransitive_iff]
  letI := isMultiplyPretransitive α
  apply isMultiplyPretransitive_of_le (n := Nat.card α - 2) _ (sub_le _ _)
  rwa [← add_le_add_iff_right 2, Nat.sub_add_cancel (le_trans (by norm_num) h)]

open scoped Pointwise

/-- The action of the alternation group has trivial blocks.

This holds for any `α`, even when `Nat.card α ≤ 2` and the action
is not preprimitive, because it is not pretransitive. -/
theorem isTrivialBlock_of_isBlock {B : Set α} (hB : IsBlock (alternatingGroup α) B) :
    IsTrivialBlock B := by
  rcases le_or_gt (Nat.card α) 2 with h2 | h2
  · exact isTrivialBlock_of_card_le_two h2 B
  rcases le_or_gt (Nat.card α) 3 with h3 | h4
  · replace h3 : Nat.card α = 3 := le_antisymm h3 h2
    have : IsPretransitive (alternatingGroup α) α := isPretransitive_of_three_le_card α h3.ge
    have : IsPreprimitive (alternatingGroup α) α := IsPreprimitive.of_prime_card (h3 ▸ prime_three)
    exact this.isTrivialBlock_of_isBlock hB
  -- IsTrivialBlock hB, for 4 ≤ Nat.card α
  suffices IsPreprimitive (alternatingGroup α) α by
    apply IsPreprimitive.isTrivialBlock_of_isBlock hB
  apply isPreprimitive_of_is_two_pretransitive
  letI := isMultiplyPretransitive α
  apply isMultiplyPretransitive_of_le (n := Nat.card α - 2) _ (sub_le _ _)
  rwa [← add_le_add_iff_right 2, Nat.sub_add_cancel (le_of_lt h2)]

/-- The alternating group on 3 letters or more acts primitively -/
theorem isPreprimitive_of_three_le_card (h : 3 ≤ Nat.card α) :
    IsPreprimitive (alternatingGroup α) α :=
  letI := isPretransitive_of_three_le_card α h
  { isTrivialBlock_of_isBlock := isTrivialBlock_of_isBlock α }

end AlternatingGroup<|MERGE_RESOLUTION|>--- conflicted
+++ resolved
@@ -328,16 +328,8 @@
 theorem isMultiplyPretransitive [IsPretransitive G α] {n : ℕ} {a : α} :
     IsMultiplyPretransitive G α n.succ ↔
       IsMultiplyPretransitive (stabilizer G a) (SubMulAction.ofStabilizer G a) n := by
-<<<<<<< HEAD
-  constructor
-  · intro hn
-    rw [MulAction.isMultiplyPretransitive_iff]
-    intro x y
-    obtain ⟨g, hgxy⟩ := exists_smul_eq G (ofStabilizer.snoc x) (ofStabilizer.snoc y)
-=======
   refine ⟨fun hn ↦ ⟨fun x y ↦ ?_⟩, fun hn ↦ ⟨fun x y ↦ ?_⟩⟩
   · obtain ⟨g, hgxy⟩ := exists_smul_eq G (ofStabilizer.snoc x) (ofStabilizer.snoc y)
->>>>>>> e5279caa
     have hg : g ∈ stabilizer G a := by
       rw [mem_stabilizer_iff]
       rw [DFunLike.ext_iff] at hgxy
@@ -346,14 +338,7 @@
     ext i
     simp only [smul_apply, SubMulAction.val_smul_of_tower, subgroup_smul_def]
     rw [← ofStabilizer.snoc_castSucc x, ← smul_apply, hgxy, ofStabilizer.snoc_castSucc]
-<<<<<<< HEAD
-  · intro hn
-    rw [MulAction.isMultiplyPretransitive_iff]
-    intro x y
-    -- gx • x = x1 :: a
-=======
   · -- gx • x = x1 :: a
->>>>>>> e5279caa
     obtain ⟨gx, x1, hgx⟩ := exists_smul_of_last_eq G a x
     -- gy • y = y1 :: a
     obtain ⟨gy, y1, hgy⟩ := exists_smul_of_last_eq G a y
@@ -365,12 +350,8 @@
     simp only [← smul_apply _ _ i, hgy, hgx]
     simp only [smul_apply]
     rcases Fin.eq_castSucc_or_eq_last i with ⟨i, rfl⟩ | ⟨rfl⟩
-<<<<<<< HEAD
-    · simp [ofStabilizer.snoc_castSucc, ← hg, SetLike.val_smul, subgroup_smul_def]
-=======
     · -- rw [Function.Embedding.ext_iff] at hgx hgy hg
       simp [ofStabilizer.snoc_castSucc, ← hg, SetLike.val_smul, subgroup_smul_def]
->>>>>>> e5279caa
     · simp only [ofStabilizer.snoc_last, ← hg]
       exact g.prop
 
@@ -482,22 +463,11 @@
     suffices (fixingSubgroup (stabilizer G a) t).index *
       (Nat.card α - 1 - k).factorial =
         (Nat.card α - 1).factorial by
-<<<<<<< HEAD
-      · rw [mul_comm] at this
-        rw [hscard, mul_comm, ← mul_assoc, mul_comm, Nat.sub_add_eq, this,
-          stabilizer_index_of_pretransitive G a]
-        exact Nat.mul_factorial_pred (card_ne_zero.mpr ⟨⟨a⟩, inferInstance⟩)
-    · rw [add_comm] at hscard
-      convert hrec (stabilizer G a) (α := SubMulAction.ofStabilizer G a)
-        (ofStabilizer.isMultiplyPretransitive.mp hmk) htcard
-      all_goals { rw [nat_card_ofStabilizer_eq G a] }
-=======
       rw [add_comm k, Nat.mul_right_comm, ← Nat.sub_sub, this, mul_comm,
         index_stabilizer_of_transitive G a]
       exact Nat.mul_factorial_pred (card_ne_zero.mpr ⟨⟨a⟩, inferInstance⟩)
     convert hrec (ofStabilizer.isMultiplyPretransitive.mp Hk) htcard
     all_goals { rw [nat_card_ofStabilizer_eq G a] }
->>>>>>> e5279caa
 
 /-- For a multiply pretransitive action,
   computes the index of the `fixingSubgroup` of a subset
