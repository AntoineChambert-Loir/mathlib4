/-
Copyright (c) 2025 Antoine Chambert-Loir. All rights reserved.
Released under Apache 2.0 license as described in the file LICENSE.
Authors: Antoine Chambert-Loir
-/

import Mathlib.GroupTheory.GroupAction.Primitive
import Mathlib.GroupTheory.GroupAction.SubMulAction.OfFixingSubgroup
import Mathlib.SetTheory.Cardinal.Embedding
import Mathlib.SetTheory.Cardinal.Arithmetic

/-! # Multiple transitivity

* `MulAction.IsMultiplyPretransitive`:
  A multiplicative action of a group `G` on a type `α` is n-transitive
  if the action of `G` on `Fin n ↪ α` is pretransitive.

* `MulAction.is_zero_pretransitive` : any action is 0-pretransitive

* `MulAction.is_one_pretransitive_iff` :
  An action is 1-pretransitive iff it is pretransitive

* `MulAction.is_two_pretransitive_iff` :
  An action is 2-pretransitive if for any `a`, `b`, `c`, `d`, such that
  `a ≠ b` and `c ≠ d`, there exist `g : G` such that `g • a = b` and `g • c = d`.

* `MulAction.isPreprimitive_of_is_two_pretransitive` :
  A 2-transitive action is preprimitive

* `MulAction.isMultiplyPretransitive_of_le` :
  If an action is `n`-pretransitive, then it is `m`-pretransitive for all `m ≤ n`,
  provided `α` has at least `n` elements.

## Results for permutation groups

* The permutation group is pretransitive, is multiply pretransitive,
and is preprimitive (for its natural action)

* `Equiv.Perm.eq_top_if_isMultiplyPretransitive`:
a subgroup of `Equiv.Perm α` which is `Nat.card α - 1` pretransitive
is equal to `⊤`.

## Remarks on implementation

These results are results about actions on types `n ↪ α` induced by an action
on `α`, and some results are developed in this context.

-/

open MulAction MulActionHom Function.Embedding Fin Set Nat

section Functoriality

variable {G α : Type*} [Group G] [MulAction G α]
variable {H β : Type*} [Group H] [MulAction H β]
variable {σ : G → H} {f : α →ₑ[σ] β} {ι : Type*}

variable (ι) in
/-- An injective equivariant map `α →ₑ[σ] β` induces
an equivariant map on embedding types `(ι ↪ α) → (ι ↪ β)`. -/
@[to_additive "An injective equivariant map `α →ₑ[σ] β` induces
an equivariant map on embedding types `(ι ↪ α) → (ι ↪ β)`."]
def Function.Injective.mulActionHom_embedding (hf : Function.Injective f) :
    (ι ↪ α) →ₑ[σ] (ι ↪ β) where
  toFun x := ⟨f.toFun ∘ x.toFun, hf.comp x.inj'⟩
  map_smul' m x := by ext; simp [f.map_smul']

@[to_additive (attr := simp)]
theorem Function.Injective.mulActionHom_embedding_apply
    (hf : Function.Injective f) {x : ι ↪ α} {i : ι} :
    hf.mulActionHom_embedding ι x i = f (x i) := rfl

@[to_additive]
theorem Function.Injective.mulActionHom_embedding_isInjective
    (hf : Function.Injective f) :
    Function.Injective (hf.mulActionHom_embedding ι) := by
  intro _ _ hxy
  ext
  apply hf
  simp only [← hf.mulActionHom_embedding_apply, hxy]

variable (hf' : Function.Bijective f)

@[to_additive]
theorem Function.Bijective.mulActionHom_embedding_isBijective (hf : Function.Bijective f) :
    Function.Bijective (hf.injective.mulActionHom_embedding ι) := by
  refine ⟨hf.injective.mulActionHom_embedding_isInjective, ?_⟩
  intro y
  obtain ⟨g, _, hfg⟩ := Function.bijective_iff_has_inverse.mp hf
  use ⟨g ∘ y, hfg.injective.comp (EmbeddingLike.injective y)⟩
  ext
  simp only [hf.injective.mulActionHom_embedding_apply, coeFn_mk, comp_apply]
  exact hfg (y _)

end Functoriality

namespace MulAction

open scoped BigOperators Pointwise Cardinal

variable {G α : Type*} [Group G] [MulAction G α]

variable (G α) in
/-- An action of a group on a type `α` is `n`-pretransitive
if the associated action on `Fin n ↪ α` is pretransitive. -/
@[to_additive "An additive action of an additive group on a type `α`
is `n`-pretransitive if the associated action on `Fin n ↪ α` is pretransitive."]
abbrev IsMultiplyPretransitive (n : ℕ) := IsPretransitive G (Fin n ↪ α)

@[to_additive]
theorem isMultiplyPretransitive_iff {n : ℕ} :
    IsMultiplyPretransitive G α n ↔ ∀ x y : Fin n ↪ α, ∃ g : G, g • x = y :=
  isPretransitive_iff _ _

variable {H β : Type*} [Group H] [MulAction H β] {σ : G → H}
  {f : α →ₑ[σ] β} (hf : Function.Injective f)

/- If there exists a surjective equivariant map `α →ₑ[σ] β`
then pretransitivity descends from `n ↪ α` to `n ↪ β`.

The subtlety is that if it is not injective, this map does not induce
an equivariant map from `n ↪ α` to `n ↪ β`. -/
@[to_additive]
theorem IsPretransitive.of_embedding {n : Type*}
    (hf : Function.Surjective f) [IsPretransitive G (n ↪ α)] :
    IsPretransitive H (n ↪ β) where
  exists_smul_eq x y := by
    let aux (x : n ↪ β) : (n ↪ α) :=
      x.trans (Function.Embedding.ofSurjective (⇑f) hf)
    have aux_apply (x : n ↪ β) (i : n) : f.toFun (aux x i) = x i := by
      simp only [trans_apply, aux]
      apply Function.surjInv_eq
    obtain ⟨g, hg⟩ := exists_smul_eq (M := G) (aux x) (aux y)
    use σ g
    ext i
    rw [DFunLike.ext_iff] at hg
    rw [smul_apply]
    simp [← aux_apply, ← hg, MulActionHom.map_smul']

@[to_additive]
theorem IsPretransitive.of_embedding_congr {n : Type*}
    (hσ : Function.Surjective σ) (hf : Function.Bijective f) :
    IsPretransitive G (n ↪ α) ↔ IsPretransitive H (n ↪ β) :=
  isPretransitive_congr hσ hf.mulActionHom_embedding_isBijective

section Zero

/-- Any action is 0-pretransitive. -/
@[to_additive]
theorem is_zero_pretransitive {n : Type*} [IsEmpty n] :
    IsPretransitive G (n ↪ α) := inferInstance

/-- Any action is 0-pretransitive. -/
@[to_additive]
theorem is_zero_pretransitive' :
    IsMultiplyPretransitive G α 0 := inferInstance

end Zero

section One

variable {one : Type*} [Unique one]

/-- For `Unique one`, the equivariant map from `one ↪ α` to `α`. -/
@[to_additive "For `Unique one`, the equivariant map from `one ↪ α` to `α`"]
def _root_.MulActionHom.oneEmbeddingMap :
    (one ↪ α) →[G] α := {
  oneEmbeddingEquiv with
  map_smul' _ _ := rfl }

@[to_additive]
theorem _root_.MulActionHom.oneEmbeddingMap_bijective :
    Function.Bijective (oneEmbeddingMap (one := one) (G := G) (α := α)) :=
  oneEmbeddingEquiv.bijective

/-- An action is `1`-pretransitive iff it is pretransitive. -/
@[to_additive "An additive action is `1`-pretransitive iff it is pretransitive."]
theorem oneEmbedding_isPretransitive_iff :
    IsPretransitive G (one ↪ α) ↔ IsPretransitive G α :=
  isPretransitive_congr Function.surjective_id oneEmbeddingMap_bijective

/-- An action is `1`-pretransitive iff it is pretransitive. -/
@[to_additive "An additive action is `1`-pretransitive iff it is pretransitive."]
theorem is_one_pretransitive_iff :
    IsMultiplyPretransitive G α 1 ↔ IsPretransitive G α :=
  oneEmbedding_isPretransitive_iff

end One

section Two

/-- An action is `2`-pretransitive iff
it can move any two distinct elements to any two distinct elements. -/
@[to_additive "An additive action is `2`-pretransitive iff
it can move any two distinct elements to any two distinct elements."]
theorem is_two_pretransitive_iff :
    IsMultiplyPretransitive G α 2 ↔
      ∀ {a b c d : α} (_ : a ≠ b) (_ : c ≠ d), ∃ g : G, g • a = c ∧ g • b = d := by
  constructor
  · intro _ a b c d h h'
    obtain ⟨m, e⟩ := exists_smul_eq (M := G) (embFinTwo h) (embFinTwo h')
    exact ⟨m,
      by rw [← embFinTwo_apply_zero h, ← smul_apply, e, embFinTwo_apply_zero],
      by rw [← embFinTwo_apply_one h, ← smul_apply, e, embFinTwo_apply_one]⟩
  · intro H
    constructor
    intro j j'
    obtain ⟨g, h, h'⟩ :=
      H (j.injective.ne_iff.mpr Fin.zero_ne_one) (j'.injective.ne_iff.mpr Fin.zero_ne_one)
    use g
    ext i
    by_cases hi : i = 0
    · simp [hi, h]
    · simp [eq_one_of_ne_zero i hi, h']

/-- A `2`-pretransitive action is pretransitive. -/
@[to_additive "A `2`-pretransitive additive action is pretransitive."]
theorem isPretransitive_of_is_two_pretransitive
    [h2 : IsMultiplyPretransitive G α 2] : IsPretransitive G α where
  exists_smul_eq a b := by
    by_cases h : a = b
    · exact ⟨1, by simp [h]⟩
    · rw [is_two_pretransitive_iff] at h2
      obtain ⟨g, h, _⟩ := h2 h (Ne.symm h)
      exact ⟨g, h⟩

/-- A `2`-transitive action is primitive. -/
@[to_additive "A `2`-transitive additive action is primitive."]
theorem isPreprimitive_of_is_two_pretransitive
    (h2 : IsMultiplyPretransitive G α 2) : IsPreprimitive G α := by
  have : IsPretransitive G α := isPretransitive_of_is_two_pretransitive
  apply IsPreprimitive.mk
  intro B hB
  rcases B.subsingleton_or_nontrivial with h | h
  · left
    exact h
  · right
    obtain ⟨a, ha, b, hb, h⟩ := h
    rw [← top_eq_univ, eq_top_iff]
    intro c _
    by_cases h' : a = c
    · rw [← h']; exact ha
    · rw [is_two_pretransitive_iff] at h2
      obtain ⟨g, hga, hgb⟩ := h2 h h'
      rw [MulAction.isBlock_iff_smul_eq_of_mem] at hB
      rw [← hB (g := g) ha (by rw [hga]; exact ha), ← hgb]
      exact smul_mem_smul_set hb

end Two

section Higher

variable (G α) in
/-- The natural equivariant map from `n ↪ α` to `m ↪ α` given by an embedding
`e : m ↪ n`. -/
@[to_additive
"The natural equivariant map from `n ↪ α` to `m ↪ α` given by an embedding `e : m ↪ n`."]
def _root_.MulActionHom.embMap {m n : Type*} (e : m ↪ n) :
    (n ↪ α) →[G]  (m ↪ α) where
  toFun i := e.trans i
  map_smul' _ _ := rfl

/-- If `α` has at least `n` elements, then any `n`-pretransitive action on `α`
is `m`-pretransitive for any `m ≤ n`.

This version allows `α` to be infinite and uses `ENat.card`.
For `Finite α`, use `MulAction.isMultiplyPretransitive_of_le` -/
@[to_additive
"If `α` has at least `n` elements, then any `n`-pretransitive action on `α`
is `n`-pretransitive for any `m ≤ n`.

This version allows `α` to be infinite and uses `ENat.card`.
For `Finite α`, use `AddAction.isMultiplyPretransitive_of_le`."]
theorem isMultiplyPretransitive_of_le' {m n : ℕ} [IsMultiplyPretransitive G α n]
    (hmn : m ≤ n) (hα : n ≤ ENat.card α) :
    IsMultiplyPretransitive G α m := by
  obtain ⟨p, rfl⟩ := Nat.exists_eq_add_of_le hmn
  exact IsPretransitive.of_surjective_map
    (f := embMap G α (castAddEmb p))
    (Fin.Embedding.restrictSurjective_of_add_le_ENatCard hα) inferInstance

/-- If `α` has at least `n` elements, then an `n`-pretransitive action
is `m`-pretransitive for any `m ≤ n`.

For an infinite `α`, use `MulAction.isMultiplyPretransitive_of_le'`. -/
@[to_additive
"If `α` has at least `n` elements, then an `n`-pretransitive action
is `m`-pretransitive for any `m ≤ n`.

For an infinite `α`, use `MulAction.isMultiplyPretransitive_of_le'`."]
theorem isMultiplyPretransitive_of_le {m n : ℕ} [IsMultiplyPretransitive G α n]
    (hmn : m ≤ n) (hα : n ≤ Nat.card α) [Finite α] :
    IsMultiplyPretransitive G α m := by
  obtain ⟨p, rfl⟩ := Nat.exists_eq_add_of_le hmn
  exact IsPretransitive.of_surjective_map (f := embMap G α (castAddEmb p))
    (Fin.Embedding.restrictSurjective_of_add_le_natCard hα) inferInstance

end Higher

end MulAction

namespace Equiv.Perm

<<<<<<< HEAD
variable {α : Type*} [Fintype α]

-- Move?
/-- The permutation group of `α` acts transitively on `α`. -/
instance : IsPretransitive (Perm α) α where
  exists_smul_eq x y := by
    classical
    use Equiv.swap x y
    simp only [Equiv.Perm.smul_def, Equiv.swap_apply_left x y]

/-- The permutation group of `α` acts 2-pretransitively on `α`. -/
theorem is_two_pretransitive (α : Type*) :
    IsMultiplyPretransitive (Perm α) α 2 := by
  rw [is_two_pretransitive_iff]
  classical
  intro a b c d hab hcd
  let k := Equiv.swap a c
  have hc : c = k • a := by simp [k]
  simp only [show c = k • a from by simp [k]]
  suffices ∃ g, g • a = a ∧ g • b = k⁻¹ • d by
    obtain ⟨g, h1, h2⟩ := this
    use k * g
    simp [mul_smul, h1, h2]
  use swap b (k⁻¹ • d)
  refine ⟨?_, by simp⟩
  apply Equiv.swap_apply_of_ne_of_ne hab
  intro ha'
  apply hcd
  have hd : d = k • a := by simp [ha']
  rw [hc, hd]

/-- The action of the permutation group of `α` on `α` is preprimitive -/
instance {α : Type*} : IsPreprimitive (Equiv.Perm α) α := by
  cases subsingleton_or_nontrivial α
  · exact IsPreprimitive.of_subsingleton
  · exact isPreprimitive_of_is_two_pretransitive (is_two_pretransitive α)

-- TODO : generalize when `α` is infinite. This simplifies a proof above
variable (α) in
/-- The permutation group of a finite type `α` acts `n`-pretransitively on `a`, for all `n`,
for a trivial reason when `Nat.card α < n`. -/
theorem isMultiplyPretransitive (n : ℕ) : IsMultiplyPretransitive (Perm  α) α n := by
  by_cases hα : n ≤ Nat.card α
  · suffices IsMultiplyPretransitive (Perm α) α (Nat.card α) by
      apply isMultiplyPretransitive_of_le hα (le_rfl)
    exact {
      exists_smul_eq x y := by
        suffices h : Function.Bijective x ∧ Function.Bijective y by
          use (Equiv.ofBijective x h.1).symm.trans (Equiv.ofBijective y h.2)
          ext; simp
        constructor
        all_goals
          simp only [Fintype.bijective_iff_injective_and_card, card_eq_fintype_card,
            Fintype.card_fin, and_true, EmbeddingLike.injective] }
  · suffices IsEmpty (Fin n ↪ α) by
      infer_instance
    exact {
      false x := by
        apply hα (le_of_eq_of_le _ (Finite.card_le_of_embedding x))
        simp only [card_eq_fintype_card, Fintype.card_fin] }

-- This is optimal, `AlternatingGroup α` is `Nat.card α - 2`-pretransitive.
/-- A subgroup of `Perm α` is `⊤` if(f) it is `(Nat.card α - 1)`-pretransitive. -/
theorem eq_top_if_isMultiplyPretransitive {G : Subgroup (Equiv.Perm α)}
    (hmt : IsMultiplyPretransitive G α (Nat.card α - 1)) : G = ⊤ := by
=======
variable {α : Type*}

variable (α) in
/-- The permutation group `Equiv.Perm α` acts `n`-pretransitively on `α` for all `n`. -/
theorem isMultiplyPretransitive (n : ℕ) :
    IsMultiplyPretransitive (Perm  α) α n := by
  rw [isMultiplyPretransitive_iff]
  classical
  intro x y
  have (x : Fin n ↪ α) : Cardinal.mk (range x) = n := by
    simp [Finset.card_image_of_injective, PLift.down_injective]
  have hxy : Cardinal.mk ((range x)ᶜ : Set α) = Cardinal.mk ((range y)ᶜ : Set α) := by
    rw [← Cardinal.add_nat_inj n]
    nth_rewrite 1 [← this x]
    rw [← this y]
    simp only [add_comm, Cardinal.mk_sum_compl]
  rw [Cardinal.eq] at hxy
  obtain ⟨φ⟩ := hxy
  let φ' : α → α := Function.extend Subtype.val (fun a ↦ ↑(φ a)) id
  set ψ : α → α := Function.extend x y φ'
  have : Function.Bijective ψ := by
    constructor
    · intro a b hab
      by_cases ha : a ∈ range x
      · obtain ⟨i, rfl⟩ := ha
        by_cases hb : b ∈ range x
        · obtain ⟨j, rfl⟩ := hb
          simp only [ψ, x.injective.extend_apply, y.injective.eq_iff] at hab
          rw [hab]
        · simp only [ψ, φ', x.injective.extend_apply] at hab
          rw [Function.extend_apply' _ _ _ hb] at hab
          rw [← Set.mem_compl_iff] at hb
          rw [← Subtype.coe_mk b hb, Subtype.val_injective.extend_apply] at hab
          exfalso
          have : y i ∈ (range y)ᶜ := by
            rw [hab]
            exact Subtype.coe_prop (φ ⟨b, hb⟩)
          rw [Set.mem_compl_iff] at this
          apply this
          exact mem_range_self i
      · by_cases hb : b ∈ range x
        obtain ⟨j, rfl⟩ := hb
        · simp only [ψ, φ', x.injective.extend_apply] at hab
          rw [Function.extend_apply' _ _ _ ha] at hab
          rw [← Set.mem_compl_iff] at ha
          rw [← Subtype.coe_mk a ha, Subtype.val_injective.extend_apply] at hab
          exfalso
          have : y j ∈ (range y)ᶜ := by
            rw [← hab]
            exact Subtype.coe_prop (φ ⟨a, ha⟩)
          rw [Set.mem_compl_iff] at this
          apply this
          exact mem_range_self j
        · simp only [ψ, Function.extend_apply' _ _ _ ha,
            Function.extend_apply' _ _ _ hb, φ'] at hab
          rw [← Set.mem_compl_iff] at ha hb
          rw [← Subtype.coe_mk b hb, ← Subtype.coe_mk a ha] at hab
          rw [Subtype.val_injective.extend_apply, Subtype.val_injective.extend_apply] at hab
          rwa [← Subtype.coe_mk a ha, ← Subtype.coe_mk b hb,
              Subtype.coe_inj, ← φ.injective.eq_iff, ← Subtype.coe_inj]
    · intro b
      by_cases hb : b ∈ range y
      · obtain ⟨i, rfl⟩ := hb
        use x i
        simp only [ψ, x.injective.extend_apply]
      · rw [← Set.mem_compl_iff] at hb
        use φ.invFun ⟨b, hb⟩
        simp only [ψ]
        rw [Function.extend_apply' _ _ _ ?_]
        · simp only [φ']
          set a : α := (φ.invFun ⟨b, hb⟩ : α)
          have ha : a ∈ (range x)ᶜ := Subtype.coe_prop (φ.invFun ⟨b, hb⟩)
          rw [← Subtype.coe_mk a ha]
          simp [a]
        · rintro ⟨i, hi⟩
          apply Subtype.coe_prop (φ.invFun ⟨b, hb⟩)
          rw [← hi]
          exact mem_range_self i
  use Equiv.ofBijective ψ this
  ext i
  simp [ψ, x.injective.extend_apply]

/-- The action of the permutation group of `α` on `α` is preprimitive -/
instance : IsPreprimitive (Perm α) α :=
  isPreprimitive_of_is_two_pretransitive (isMultiplyPretransitive _ _)

-- This is optimal, `AlternatingGroup α` is `Nat.card α - 2`-pretransitive.
/-- A subgroup of `Perm α` is `⊤` if(f) it is `(Nat.card α - 1)`-pretransitive. -/
theorem eq_top_if_isMultiplyPretransitive [Finite α] {G : Subgroup (Equiv.Perm α)}
    (hmt : IsMultiplyPretransitive G α (Nat.card α - 1)) : G = ⊤ := by
  have := Fintype.ofFinite α
>>>>>>> fb6a587d
  simp only [Nat.card_eq_fintype_card] at hmt
  let j : Fin (Fintype.card α - 1) ↪ Fin (Fintype.card α) :=
    (Fin.castLEEmb ((Fintype.card α).sub_le 1))
  rw [eq_top_iff]; intro k _
  let x : Fin (Fintype.card α) ↪ α :=
    (Fintype.equivFinOfCardEq rfl).symm.toEmbedding
  let x' := j.trans x
  obtain ⟨g, hg'⟩ := exists_smul_eq G x' (k • x')
  suffices k = g by rw [this]; exact SetLike.coe_mem g
  have hx : ∀ x : Fin (Fintype.card α) ↪ α, Function.Surjective x.toFun := by
    intro x
    apply Function.Bijective.surjective
    rw [Fintype.bijective_iff_injective_and_card]
    exact ⟨EmbeddingLike.injective x, Fintype.card_fin (Fintype.card α)⟩
  have hgk' : ∀ (i : Fin (Fintype.card α)) (_ : i.val < Fintype.card α - 1),
    (g • x) i = (k • x) i := by
    intro i hi
    exact Function.Embedding.ext_iff.mp hg' ⟨i.val, hi⟩
  have hgk : ∀ i : Fin (Fintype.card α), (g • x) i = (k • x) i := by
    intro i
    rcases lt_or_eq_of_le (le_sub_one_of_lt i.prop) with hi | hi
    · exact hgk' i hi
    · obtain ⟨j, hxj : (k • x) j = (g • x) i⟩ := hx (k • x) ((g • x) i)
      rcases lt_or_eq_of_le (le_sub_one_of_lt j.prop) with hj | hj
      · exfalso
        suffices i = j by rw [← this, ← hi] at hj; refine lt_irrefl _ hj
        apply EmbeddingLike.injective (g • x)
        rw [hgk' j hj]; rw [hxj]
      · rw [← hxj]
        apply congr_arg
        rw [Fin.ext_iff, hi, hj]
  apply Equiv.Perm.ext; intro a
  obtain ⟨i, rfl⟩ := (hx x) a
<<<<<<< HEAD
  let zi := hgk i
  simp only [Function.Embedding.smul_apply, Equiv.Perm.smul_def] at zi
  simp only [Function.Embedding.toFun_eq_coe]
  rw [← zi]
  rfl
=======
  specialize hgk i
  simp only [Function.Embedding.smul_apply, Equiv.Perm.smul_def] at hgk
  simp [← hgk, Subgroup.smul_def, Perm.smul_def]
>>>>>>> fb6a587d

end Equiv.Perm

section Stabilizer

variable {G α : Type*} [Group G] [MulAction G α]

namespace SubMulAction.ofStabilizer

open scoped BigOperators Pointwise Cardinal

@[to_additive]
theorem isMultiplyPretransitive_iff_of_conj
    {n : ℕ} {a b : α} {g : G} (hg : b = g • a) :
    IsMultiplyPretransitive (stabilizer G a) (ofStabilizer G a) n ↔
      IsMultiplyPretransitive (stabilizer G b) (ofStabilizer G b) n :=
  IsPretransitive.of_embedding_congr (MulEquiv.surjective _) (ofStabilizer.conjMap_bijective hg)

@[to_additive]
theorem isMultiplyPretransitive_iff [IsPretransitive G α] {n : ℕ} {a b : α} :
    IsMultiplyPretransitive (stabilizer G a) (ofStabilizer G a) n ↔
      IsMultiplyPretransitive (stabilizer G b) (ofStabilizer G b) n :=
  let ⟨_, hg⟩ := exists_smul_eq G a b
  isMultiplyPretransitive_iff_of_conj hg.symm

/-- Multiple transitivity of a pretransitive action
  is equivalent to one less transitivity of stabilizer of a point
  [Wielandt, th. 9.1, 1st part][Wielandt-1964]. -/
@[to_additive
  "Multiple transitivity of a pretransitive action
  is equivalent to one less transitivity of stabilizer of a point
  [Wielandt, th. 9.1, 1st part][Wielandt-1964]."]
theorem isMultiplyPretransitive [IsPretransitive G α] {n : ℕ} {a : α} :
    IsMultiplyPretransitive G α n.succ ↔
      IsMultiplyPretransitive (stabilizer G a) (SubMulAction.ofStabilizer G a) n := by
  constructor
  · refine fun hn ↦ ⟨fun x y ↦ ?_⟩
    obtain ⟨g, hgxy⟩ := exists_smul_eq G (snoc x) (snoc y)
    have hg : g ∈ stabilizer G a := by
      rw [mem_stabilizer_iff]
      rw [DFunLike.ext_iff] at hgxy
      convert hgxy (last n) <;> simp [snoc_last]
    use ⟨g, hg⟩
    ext i
    simp only [smul_apply, SubMulAction.val_smul_of_tower, subgroup_smul_def]
    rw [← snoc_castSucc x, ← smul_apply, hgxy, snoc_castSucc]
  · refine fun hn ↦ ⟨fun x y ↦ ?_⟩
    -- gx • x = x1 :: a
    obtain ⟨gx, x1, hgx⟩ := exists_smul_of_last_eq G a x
    -- gy • y = y1 :: a
    obtain ⟨gy, y1, hgy⟩ := exists_smul_of_last_eq G a y
    -- g • x1 = y1,
    obtain ⟨g, hg⟩ := hn.exists_smul_eq x1 y1
    use gy⁻¹ * g * gx
    ext i
    simp only [mul_smul, smul_apply, inv_smul_eq_iff]
    simp only [← smul_apply _ _ i, hgy, hgx]
    simp [smul_apply]
    rcases Fin.eq_castSucc_or_eq_last i with ⟨i, rfl⟩ | ⟨rfl⟩
    · simp [snoc_castSucc, ← hg, subgroup_smul_def]
    · simpa only [snoc_last, ← hg, subgroup_smul_def] using g.prop

end SubMulAction.ofStabilizer

end Stabilizer

section FixingSubgroup

variable {G α : Type*} [Group G] [MulAction G α]

namespace SubMulAction.ofFixingSubgroup

/-- The fixator of a finite subset of cardinal `d` in an `n`-transitive action
acts `(n-d)` transitively on the complement. -/
@[to_additive
"The fixator of a finite subset of cardinal `d` in an `n`-transitive additive action
acts `(n-d)` transitively on the complement."]
theorem isMultiplyPretransitive {m n : ℕ} [Hn : IsMultiplyPretransitive G α n]
    (s : Set α) [Finite s] (hmn : s.ncard + m = n) :
    IsMultiplyPretransitive (fixingSubgroup G s) (ofFixingSubgroup G s) m where
  exists_smul_eq x y := by
    have : IsMultiplyPretransitive G α (s.ncard + m) := by rw [hmn]; infer_instance
    have Hs : Nonempty (Fin (s.ncard) ≃ s) :=
      Finite.card_eq.mp (by simp [Nat.card_coe_set_eq])
    set x' := ofFixingSubgroup.append x with hx
    set y' := ofFixingSubgroup.append y with hy
    obtain ⟨g, hg⟩ := exists_smul_eq G x' y'
    suffices g ∈ fixingSubgroup G s by
      use ⟨g, this⟩
      ext i
      rw [smul_apply, SetLike.val_smul, Subgroup.mk_smul]
      simp [← ofFixingSubgroup.append_right, ← smul_apply, ← hx, ← hy, hg]
    intro a
    set i := (Classical.choice Hs).symm a
    have ha : (Classical.choice Hs) i = a := by simp [i]
    rw [← ha]
    nth_rewrite 1 [← ofFixingSubgroup.append_left x i]
    rw [← ofFixingSubgroup.append_left y i, ← hy, ← hg, smul_apply, ← hx]

/-- The fixator of a finite subset of cardinal `d` in an `n`-transitive action
acts `m` transitively on the complement if `d + m ≤ n`. -/
@[to_additive
"The fixator of a finite subset of cardinal `d` in an `n`-transitive additive action
acts `m` transitively on the complement if `d + m ≤ n`."]
theorem isMultiplyPretransitive'
    {m n : ℕ} [IsMultiplyPretransitive G α n]
    (s : Set α) [Finite s] (hmn : s.ncard + m ≤ n) (hn : (n : ENat) ≤ ENat.card α) :
    IsMultiplyPretransitive (fixingSubgroup G s) (SubMulAction.ofFixingSubgroup G s) m :=
  have : IsMultiplyPretransitive G α (s.ncard + m) := isMultiplyPretransitive_of_le' hmn hn
  isMultiplyPretransitive s rfl

end SubMulAction.ofFixingSubgroup

end FixingSubgroup<|MERGE_RESOLUTION|>--- conflicted
+++ resolved
@@ -301,73 +301,6 @@
 
 namespace Equiv.Perm
 
-<<<<<<< HEAD
-variable {α : Type*} [Fintype α]
-
--- Move?
-/-- The permutation group of `α` acts transitively on `α`. -/
-instance : IsPretransitive (Perm α) α where
-  exists_smul_eq x y := by
-    classical
-    use Equiv.swap x y
-    simp only [Equiv.Perm.smul_def, Equiv.swap_apply_left x y]
-
-/-- The permutation group of `α` acts 2-pretransitively on `α`. -/
-theorem is_two_pretransitive (α : Type*) :
-    IsMultiplyPretransitive (Perm α) α 2 := by
-  rw [is_two_pretransitive_iff]
-  classical
-  intro a b c d hab hcd
-  let k := Equiv.swap a c
-  have hc : c = k • a := by simp [k]
-  simp only [show c = k • a from by simp [k]]
-  suffices ∃ g, g • a = a ∧ g • b = k⁻¹ • d by
-    obtain ⟨g, h1, h2⟩ := this
-    use k * g
-    simp [mul_smul, h1, h2]
-  use swap b (k⁻¹ • d)
-  refine ⟨?_, by simp⟩
-  apply Equiv.swap_apply_of_ne_of_ne hab
-  intro ha'
-  apply hcd
-  have hd : d = k • a := by simp [ha']
-  rw [hc, hd]
-
-/-- The action of the permutation group of `α` on `α` is preprimitive -/
-instance {α : Type*} : IsPreprimitive (Equiv.Perm α) α := by
-  cases subsingleton_or_nontrivial α
-  · exact IsPreprimitive.of_subsingleton
-  · exact isPreprimitive_of_is_two_pretransitive (is_two_pretransitive α)
-
--- TODO : generalize when `α` is infinite. This simplifies a proof above
-variable (α) in
-/-- The permutation group of a finite type `α` acts `n`-pretransitively on `a`, for all `n`,
-for a trivial reason when `Nat.card α < n`. -/
-theorem isMultiplyPretransitive (n : ℕ) : IsMultiplyPretransitive (Perm  α) α n := by
-  by_cases hα : n ≤ Nat.card α
-  · suffices IsMultiplyPretransitive (Perm α) α (Nat.card α) by
-      apply isMultiplyPretransitive_of_le hα (le_rfl)
-    exact {
-      exists_smul_eq x y := by
-        suffices h : Function.Bijective x ∧ Function.Bijective y by
-          use (Equiv.ofBijective x h.1).symm.trans (Equiv.ofBijective y h.2)
-          ext; simp
-        constructor
-        all_goals
-          simp only [Fintype.bijective_iff_injective_and_card, card_eq_fintype_card,
-            Fintype.card_fin, and_true, EmbeddingLike.injective] }
-  · suffices IsEmpty (Fin n ↪ α) by
-      infer_instance
-    exact {
-      false x := by
-        apply hα (le_of_eq_of_le _ (Finite.card_le_of_embedding x))
-        simp only [card_eq_fintype_card, Fintype.card_fin] }
-
--- This is optimal, `AlternatingGroup α` is `Nat.card α - 2`-pretransitive.
-/-- A subgroup of `Perm α` is `⊤` if(f) it is `(Nat.card α - 1)`-pretransitive. -/
-theorem eq_top_if_isMultiplyPretransitive {G : Subgroup (Equiv.Perm α)}
-    (hmt : IsMultiplyPretransitive G α (Nat.card α - 1)) : G = ⊤ := by
-=======
 variable {α : Type*}
 
 variable (α) in
@@ -459,7 +392,6 @@
 theorem eq_top_if_isMultiplyPretransitive [Finite α] {G : Subgroup (Equiv.Perm α)}
     (hmt : IsMultiplyPretransitive G α (Nat.card α - 1)) : G = ⊤ := by
   have := Fintype.ofFinite α
->>>>>>> fb6a587d
   simp only [Nat.card_eq_fintype_card] at hmt
   let j : Fin (Fintype.card α - 1) ↪ Fin (Fintype.card α) :=
     (Fin.castLEEmb ((Fintype.card α).sub_le 1))
@@ -493,17 +425,9 @@
         rw [Fin.ext_iff, hi, hj]
   apply Equiv.Perm.ext; intro a
   obtain ⟨i, rfl⟩ := (hx x) a
-<<<<<<< HEAD
-  let zi := hgk i
-  simp only [Function.Embedding.smul_apply, Equiv.Perm.smul_def] at zi
-  simp only [Function.Embedding.toFun_eq_coe]
-  rw [← zi]
-  rfl
-=======
   specialize hgk i
   simp only [Function.Embedding.smul_apply, Equiv.Perm.smul_def] at hgk
   simp [← hgk, Subgroup.smul_def, Perm.smul_def]
->>>>>>> fb6a587d
 
 end Equiv.Perm
 
