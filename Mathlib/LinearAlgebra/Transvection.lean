--- conflicted
+++ resolved
@@ -6,14 +6,11 @@
 
 import Mathlib.LinearAlgebra.Charpoly.BaseChange
 import Mathlib.LinearAlgebra.Dual.BaseChange
-<<<<<<< HEAD
 import Mathlib.RingTheory.MvPolynomial.IrrQuadratic
 import Mathlib.RingTheory.Polynomial.UniqueFactorization
 import Mathlib.RingTheory.TensorProduct.IsBaseChangePi
 import Mathlib.LinearAlgebra.DFinsupp
-=======
 import Mathlib.RingTheory.TensorProduct.IsBaseChangeHom
->>>>>>> de559228
 
 /-!
 # Transvections in a module
@@ -204,11 +201,6 @@
   simp [← toLinearMap_inj, coe_baseChange,
     LinearEquiv.transvection.coe_toLinearMap, LinearMap.transvection.baseChange]
 
-<<<<<<< HEAD
-variable {W : Type*} [AddCommGroup W] [Module R W] [Module A W] [IsScalarTower R A W]
-  {ε : V →ₗ[R] W} (ibc_VW : IsBaseChange A ε)
-
-=======
 open IsBaseChange
 
 variable {W : Type*} [AddCommMonoid W] [Module R W] [Module A W]
@@ -222,7 +214,6 @@
   | add x y hx hy => simp [hx, hy]
   | smul a w hw => simp [hw]
   | tmul x => simp [transvection.apply, endomHom_comp_apply, toDualHom_comp_apply]
->>>>>>> de559228
 
 end LinearMap.transvection
 
