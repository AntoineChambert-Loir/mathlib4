--- conflicted
+++ resolved
@@ -11,11 +11,8 @@
 public import Mathlib.RingTheory.TensorProduct.IsBaseChangePi
 public import Mathlib.RingTheory.TensorProduct.IsBaseChangeHom
 public import Mathlib.LinearAlgebra.DFinsupp
-<<<<<<< HEAD
-=======
 public import Mathlib.LinearAlgebra.Dual.BaseChange
 public import Mathlib.RingTheory.TensorProduct.IsBaseChangeHom
->>>>>>> 790901a8
 
 /-!
 # Transvections in a module
@@ -198,16 +195,8 @@
 
 open LinearMap LinearEquiv
 
-<<<<<<< HEAD
-open scoped TensorProduct
-
 variable {A : Type*} [CommRing A] [Algebra R A]
 
-variable (A) in
-=======
-variable {A : Type*} [CommRing A] [Algebra R A]
-
->>>>>>> 790901a8
 theorem baseChange (f : Module.Dual R V) (v : V) :
     (transvection f v).baseChange A = transvection (f.baseChange A) (1 ⊗ₜ[R] v) := by
   ext; simp [transvection, TensorProduct.tmul_add]
@@ -216,22 +205,14 @@
     {f : Module.Dual R V} {v : V} (h : f v = 0)
     (hA : f.baseChange A (1 ⊗ₜ[R] v) = 0 := by simp [Algebra.algebraMap_eq_smul_one]) :
     (LinearEquiv.transvection h).baseChange R A V V = LinearEquiv.transvection hA := by
-<<<<<<< HEAD
-  simp [← toLinearMap_inj, coe_baseChange,
-    LinearEquiv.transvection.coe_toLinearMap, LinearMap.transvection.baseChange]
-=======
   simp [← toLinearMap_inj, transvection.coe_toLinearMap, transvection.baseChange]
->>>>>>> 790901a8
 
 open IsBaseChange
 
 variable {W : Type*} [AddCommMonoid W] [Module R W] [Module A W]
   [IsScalarTower R A W] {ε : V →ₗ[R] W} (ibc : IsBaseChange A ε)
 
-<<<<<<< HEAD
-=======
-@[simp]
->>>>>>> 790901a8
+@[simp]
 theorem _root_.IsBaseChange.transvection (f : Module.Dual R V) (v : V) :
     ibc.endHom (transvection f v) = transvection (ibc.toDual f) (ε v) := by
   ext w
@@ -239,8 +220,7 @@
   | zero => simp
   | add x y hx hy => simp [hx, hy]
   | smul a w hw => simp [hw]
-<<<<<<< HEAD
-  | tmul x => simp [transvection.apply, endHom_comp_apply, toDual_comp_apply]
+  | tmul x => simp [transvection.apply, toDual_comp_apply, endHom_apply]
 
 end LinearMap.transvection
 
@@ -505,11 +485,4 @@
 
 end LinearMap
 
-end determinant
-=======
-  | tmul x => simp [transvection.apply, toDual_comp_apply, endHom_apply]
-
-end LinearMap.transvection
-
-end baseChange
->>>>>>> 790901a8
+end determinant