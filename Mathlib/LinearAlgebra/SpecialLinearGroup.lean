/-
Copyright (c) 2025 Antoine Chambert-Loir. All rights reserved.
Released under Apache 2.0 license as described in the file LICENSE.
Authors: Antoine Chambert-Loir
-/
module

public import Mathlib.LinearAlgebra.Determinant
public import Mathlib.LinearAlgebra.Dual.Basis
public import Mathlib.LinearAlgebra.Matrix.Dual
public import Mathlib.LinearAlgebra.GeneralLinearGroup
public import Mathlib.LinearAlgebra.Charpoly.BaseChange

/-!
# The special linear group of a module

If `R` is a commutative ring and `V` is an `R`-module,
we define `SpecialLinearGroup R V` as the subtype of
linear equivalences `V ≃ₗ[R] V` with determinant 1.
When `V` doesn't have a finite basis, the determinant is defined by 1
and the definition gives `V ≃ₗ[R] V`.
The interest of this definition is that `SpecialLinearGroup R V`
has a group structure. (Starting from linear maps wouldn't have worked.)

The file is constructed parallel to the one defining `Matrix.SpecialLinearGroup`.

We provide `SpecialLinearGroup.toLinearEquiv`: the canonical map
from `SpecialLinearGroup R V` to `V ≃ₗ[R] V`, as a monoid hom.

When `V` is free and finite over `R`, we define
* `SpecialLinearGroup.dualMap`
* `SpecialLinearGroup.baseChange`

We define `Matrix.SpecialLinearGroup.toLin'_equiv`: the mul equivalence
from `Matrix.SpecialLinearGroup n R` to `SpecialLinearGroup R (n → R)`
and its variant
`Matrix.SpecialLinearGroup.toLin_equiv`,
from `Matrix.SpecialLinearGroup n R` to `SpecialLinearGroup R V`,
associated with a finite basis of `V`.

-/

<<<<<<< HEAD
-- Four lemmas on rank, finrank
-- TODO : move elsewhere
theorem Module.rank_pos_iff_of_free {R M : Type*} [Ring R] [Nontrivial R]
    [AddCommGroup M] [Module R M] [Module.Free R M] :
    0 < Module.rank R M ↔ Nontrivial M := by
  refine ⟨fun h ↦ ?_, fun _ ↦ rank_pos_of_free⟩
  rw [← not_subsingleton_iff_nontrivial]
  intro h'
  simp only [rank_subsingleton', lt_self_iff_false] at h

theorem Module.rank_zero_iff_of_free {R M : Type*} [Ring R] [Nontrivial R]
    [AddCommGroup M] [Module R M] [Module.Free R M] :
    Module.rank R M = 0 ↔ Subsingleton M := by
  rw [← not_nontrivial_iff_subsingleton, iff_not_comm,
    ← Module.rank_pos_iff_of_free (R := R), pos_iff_ne_zero]

theorem Module.finrank_eq_zero_iff_of_free {R M : Type*} [CommRing R] [Nontrivial R]
    [AddCommGroup M] [Module R M] [Module.Free R M] [Module.Finite R M] :
    Module.finrank R M = 0 ↔ Subsingleton M := by
  have := Module.rank_lt_aleph0 R M
  rw [← not_le] at this
  simp [Module.finrank, this, Module.rank_zero_iff_of_free]

theorem Module.finrank_pos_iff_of_free {R M : Type*} [CommRing R] [Nontrivial R]
    [AddCommGroup M] [Module R M] [Module.Free R M] [Module.Finite R M] :
    0 < Module.finrank R M ↔ Nontrivial M := by
  rw [← not_subsingleton_iff_nontrivial, ← iff_not_comm]
  simp [Module.finrank_eq_zero_iff_of_free]

=======
@[expose] public section
>>>>>>> 6a54a808

variable {R V : Type*} [CommRing R] [AddCommGroup V] [Module R V]

variable (R V) in
/-- The special linear group of a module.

This is only meaningful when the module is finite and free,
for otherwise, it coincides with the group of linear equivalences. -/
abbrev SpecialLinearGroup := { u : V ≃ₗ[R] V // u.det = 1 }

namespace SpecialLinearGroup

lemma det_eq_one (u : SpecialLinearGroup R V) :
    LinearMap.det (u : V →ₗ[R] V) = 1 := by
  simp [← LinearEquiv.coe_det, u.prop]

/-- The coercion from `SpecialLinearGroup R V` to the function type `V → V` -/
instance : CoeFun (SpecialLinearGroup R V) (fun _ ↦ V → V) where
  coe u x := u.val x

lemma ext_iff (u v : SpecialLinearGroup R V) : u = v ↔ ∀ x : V, u x = v x := by
  simp only [← Subtype.coe_inj, LinearEquiv.ext_iff]

@[ext]
lemma ext (u v : SpecialLinearGroup R V) : (∀ x, u x = v x) → u = v :=
  (SpecialLinearGroup.ext_iff u v).mpr

section rankOne

/-- If a free module has `Module.finrank` equal to `1`, then its special linear group is trivial. -/
theorem subsingleton_of_finrank_eq_one [Module.Free R V] (d1 : Module.finrank R V = 1) :
    Subsingleton (SpecialLinearGroup R V) where
  allEq u v := by
    nontriviality R
    ext x
    by_cases hx : x = 0
    · simp [hx]
    suffices ∀ (u : SpecialLinearGroup R V), (u : V →ₗ[R] V) = LinearMap.id by
      simp only [LinearMap.ext_iff, LinearEquiv.coe_coe, LinearMap.id_coe, id_eq] at this
      simp [this u, this v]
    intro u
    ext x
    set c := (LinearEquiv.smul_id_of_finrank_eq_one d1).symm u with hc
    rw [LinearEquiv.eq_symm_apply] at hc
    suffices c = 1 by
      simp [← hc, LinearEquiv.smul_id_of_finrank_eq_one, this]
    have hu := u.prop
    simpa [← Units.val_inj, LinearEquiv.coe_det, ← hc,
      LinearEquiv.smul_id_of_finrank_eq_one, d1] using hu

end rankOne

instance : Inv (SpecialLinearGroup R V) :=
  ⟨fun A => ⟨A⁻¹, by simp [A.prop]⟩⟩

instance : Mul (SpecialLinearGroup R V) :=
  ⟨fun A B => ⟨A * B, by simp [A.prop, B.prop]⟩⟩

instance : Div (SpecialLinearGroup R V) :=
  ⟨fun A B => ⟨A / B, by simp [A.prop, B.prop]⟩⟩

instance : One (SpecialLinearGroup R V) :=
  ⟨⟨1, by simp⟩⟩

instance : Pow (SpecialLinearGroup R V) ℕ where
  pow x n := ⟨x ^ n, by simp [x.prop]⟩

instance : Pow (SpecialLinearGroup R V) ℤ where
  pow x n := ⟨x ^ n, by simp [x.prop]⟩

instance : Inhabited (SpecialLinearGroup R V) :=
  ⟨1⟩

/-- The transpose of an element in `SpecialLinearGroup R V`. -/
def dualMap
    [Module.Free R V] [Module.Finite R V] (A : SpecialLinearGroup R V) :
    SpecialLinearGroup R (Module.Dual R V) :=
  ⟨LinearEquiv.dualMap (A : V ≃ₗ[R] V), by
    simp only [← Units.val_inj, LinearEquiv.coe_det, Units.val_one,
      LinearEquiv.dualMap, LinearMap.det_dualMap]
    simp [← LinearEquiv.coe_det, A.prop]⟩

@[inherit_doc]
scoped postfix:1024 "ᵀ" => SpecialLinearGroup.dualMap

section CoeLemmas

variable (A B : SpecialLinearGroup R V)

lemma coe_mk (A : V ≃ₗ[R] V) (h : A.det = 1) : ↑(⟨A, h⟩ : SpecialLinearGroup R V) = A :=
  rfl

@[simp]
lemma coe_mul : (A * B : SpecialLinearGroup R V) = (A * B  : V ≃ₗ[R] V) :=
  rfl

@[simp]
lemma coe_div : (A / B : SpecialLinearGroup R V) = (A / B  : V ≃ₗ[R] V) :=
  rfl

@[simp]
lemma coe_inv : (A : SpecialLinearGroup R V)⁻¹ = (A⁻¹ : V ≃ₗ[R] V) :=
  rfl

@[simp]
lemma coe_one : (1 : SpecialLinearGroup R V) = (1 : V ≃ₗ[R] V) :=
  rfl

@[simp]
lemma det_coe : LinearEquiv.det (A : V ≃ₗ[R] V) = 1 :=
  A.prop

@[simp]
lemma coe_pow (m : ℕ) : (A ^ m : SpecialLinearGroup R V) = (A : V ≃ₗ[R] V) ^ m :=
  rfl

@[simp]
lemma coe_zpow (m : ℤ) : (A ^ m : SpecialLinearGroup R V) = (A : V ≃ₗ[R] V) ^ m :=
  rfl

@[simp]
lemma coe_dualMap
    [Module.Free R V] [Module.Finite R V] :
    Aᵀ = (A : V ≃ₗ[R] V).dualMap :=
  rfl

end CoeLemmas

/-- The special linear group of a module is a group. -/
instance : Group (SpecialLinearGroup R V) := fast_instance%
  Function.Injective.group _ Subtype.coe_injective coe_one coe_mul coe_inv coe_div coe_pow coe_zpow

/-- A version of `Matrix.toLin' A` that produces linear equivalences. -/
def toLinearEquiv : SpecialLinearGroup R V →* V ≃ₗ[R] V where
  toFun A := A.val
  map_one' := coe_one
  map_mul' := coe_mul

@[simp] lemma toLinearEquiv_apply (A : SpecialLinearGroup R V) (v : V) :
    A.toLinearEquiv v = A v :=
  rfl

@[simp]
theorem toLinearEquiv_to_linearMap (A : SpecialLinearGroup R V) :
    (SpecialLinearGroup.toLinearEquiv A) = (A : V →ₗ[R] V) :=
  rfl

@[simp]
theorem toLinearEquiv_symm_apply (A : SpecialLinearGroup R V) (v : V) :
    A.toLinearEquiv.symm v = A⁻¹ v :=
  rfl

@[simp]
theorem toLinearEquiv_symm_to_linearMap (A : SpecialLinearGroup R V) :
    A.toLinearEquiv.symm = ((A⁻¹ : SpecialLinearGroup R V) : V →ₗ[R] V) :=
  rfl

theorem toLinearEquiv_injective :
    Function.Injective (toLinearEquiv : SpecialLinearGroup R V →* V ≃ₗ[R] V) :=
  Subtype.val_injective

/-- The canonical group morphism from the special linear group
to the general linear group. -/
def toGeneralLinearGroup : SpecialLinearGroup R V →* LinearMap.GeneralLinearGroup R V :=
  (LinearMap.GeneralLinearGroup.generalLinearEquiv R V).symm.toMonoidHom.comp toLinearEquiv

lemma toGeneralLinearGroup_toLinearEquiv_apply (u : SpecialLinearGroup R V) :
    u.toGeneralLinearGroup.toLinearEquiv = u.toLinearEquiv := rfl

lemma coe_toGeneralLinearGroup_apply (u : SpecialLinearGroup R V) :
    u.toGeneralLinearGroup.val = u.toLinearEquiv := rfl

lemma toGeneralLinearGroup_injective :
    Function.Injective ⇑(toGeneralLinearGroup (R := R) (V := V)) :=  by
  simp [toGeneralLinearGroup, toLinearEquiv_injective]

lemma mem_range_toGeneralLinearGroup_iff {u : LinearMap.GeneralLinearGroup R V} :
    u ∈ Set.range ⇑(toGeneralLinearGroup (R := R) (V := V)) ↔
      u.toLinearEquiv.det = 1 := by
  constructor
  · rintro ⟨v, hv⟩
    rw [← hv, toGeneralLinearGroup_toLinearEquiv_apply]
    exact v.prop
  · intro hu
    refine ⟨⟨u.toLinearEquiv, hu⟩, rfl⟩

section baseChange

open TensorProduct

variable {S : Type*} [CommRing S] [Algebra R S]
  [Module.Free R V] [Module.Finite R V]

/-- By base change, an `R`-algebra `S` induces a group homomorphism from
`SpecialLinearGroup R V` to `SpecialLinearGroup S (S ⊗[R] V)`. -/
@[simps]
def baseChange : SpecialLinearGroup R V →* SpecialLinearGroup S (S ⊗[R] V) where
  toFun g := ⟨LinearEquiv.baseChange R S V V g, by
      rw [LinearEquiv.det_baseChange, g.prop, map_one]⟩
  map_one' := Subtype.ext <| by simp
  map_mul' x y := Subtype.ext <| by simp [LinearEquiv.baseChange_mul]

end baseChange

variable {W X : Type*} [AddCommGroup W] [Module R W] [AddCommGroup X] [Module R X]

/-- The isomorphism between special linear groups of isomorphic modules. -/
def congr_linearEquiv (e : V ≃ₗ[R] W) :
    SpecialLinearGroup R V ≃* SpecialLinearGroup R W where
  toFun f := ⟨e.symm ≪≫ₗ f ≪≫ₗ e, by simp [f.prop]⟩
  invFun g := ⟨e ≪≫ₗ g ≪≫ₗ e.symm, by
    nth_rewrite 1 [← LinearEquiv.symm_symm e]
    rw [LinearEquiv.det_conj g e.symm, g.prop]⟩
  left_inv f := Subtype.coe_injective <| by aesop
  right_inv g := Subtype.coe_injective <| by aesop
  map_mul' f g := Subtype.coe_injective <| by aesop

@[simp]
lemma congr_linearEquiv_coe_apply (e : V ≃ₗ[R] W) (f : SpecialLinearGroup R V) :
    (congr_linearEquiv e f : W ≃ₗ[R] W) = e.symm ≪≫ₗ f ≪≫ₗ e :=
  rfl

@[simp]
lemma congr_linearEquiv_apply_apply (e : V ≃ₗ[R] W) (f : SpecialLinearGroup R V) (x : W) :
    congr_linearEquiv e f x = e (f (e.symm x)) :=
  rfl

lemma congr_linearEquiv_symm (e : V ≃ₗ[R] W) :
    (congr_linearEquiv e).symm = congr_linearEquiv e.symm :=
  rfl

lemma congr_linearEquiv_trans (e : V ≃ₗ[R] W) (f : W ≃ₗ[R] X) :
    (congr_linearEquiv e).trans (congr_linearEquiv f) = congr_linearEquiv (e.trans f) := by
  rfl

lemma congr_linearEquiv_refl :
    congr_linearEquiv (LinearEquiv.refl R V) = MulEquiv.refl _ := by
  rfl

end SpecialLinearGroup

namespace Matrix.SpecialLinearGroup

variable {n : Type*} [Fintype n] [DecidableEq n] (b : Module.Basis n R V)

/-- The canonical isomorphism from `SL(n, R)` to the special linear group of the module `n → R`. -/
def toLin'_equiv : SpecialLinearGroup n R ≃* _root_.SpecialLinearGroup R (n → R) where
  toFun A := ⟨Matrix.SpecialLinearGroup.toLin' A,
    by
      simp [← Units.val_inj, LinearEquiv.coe_det, Units.val_one,
        Matrix.SpecialLinearGroup.toLin'_to_linearMap]⟩
  invFun u := ⟨LinearMap.toMatrix' u,
      by simp [← LinearEquiv.coe_det, u.prop]⟩
  left_inv A := Subtype.coe_injective <| by
    rw [← LinearEquiv.eq_symm_apply, LinearMap.toMatrix'_symm,
      Matrix.SpecialLinearGroup.toLin'_to_linearMap]
  right_inv u := Subtype.coe_injective <| by
    simp [← LinearEquiv.toLinearMap_inj, Matrix.SpecialLinearGroup.toLin']
  map_mul' A B := Subtype.coe_injective (by simp)

/-- The isomorphism from `Matrix.SpecialLinearGroup n R`
to the special linear group of a module associated with a basis of that module. -/
noncomputable def toLin_equiv (b : Module.Basis n R V) :
    SpecialLinearGroup n R ≃* _root_.SpecialLinearGroup R V :=
  SpecialLinearGroup.toLin'_equiv.trans
    (SpecialLinearGroup.congr_linearEquiv b.equivFun.symm)

theorem toLin_equiv.toLinearMap_eq
    (b : Module.Basis n R V) (g : Matrix.SpecialLinearGroup n R) :
    (toLin_equiv b g : V →ₗ[R] V) = (Matrix.toLin b b g) :=
  rfl

theorem toLin_equiv.symm_toLinearMap_eq
    (b : Module.Basis n R V) (g : _root_.SpecialLinearGroup R V) :
    ((toLin_equiv b).symm g : Matrix n n R) = LinearMap.toMatrix b b g :=
  rfl

end Matrix.SpecialLinearGroup

namespace SpecialLinearGroup

section center

variable [Module.Free R V] [Module.Finite R V] [Nontrivial R]

theorem center_eq_bot_of_finrank_le_one (h : Module.finrank R V ≤ 1) :
    Subgroup.center (SpecialLinearGroup R V) = ⊥ := by
  let b := Module.Free.chooseBasis R V
  have : Subsingleton (Module.Free.ChooseBasisIndex R V) := by
    rwa [← Finite.card_le_one_iff_subsingleton,
      Nat.card_eq_fintype_card, ← Module.finrank_eq_card_basis b]
  have : Subsingleton (Subgroup.center
    (Matrix.SpecialLinearGroup (Module.Free.ChooseBasisIndex R V) R)) := by
    infer_instance
  rw [Equiv.subsingleton_congr
    (Subgroup.centerCongr (Matrix.SpecialLinearGroup.toLin_equiv b)).toEquiv] at this
  exact Subgroup.eq_bot_of_subsingleton _

theorem mem_center_iff {g : SpecialLinearGroup R V} :
    g ∈ Subgroup.center (SpecialLinearGroup R V) ↔
      ∃ (r : R), r ^ (Module.finrank R V) = 1 ∧
        (g : V →ₗ[R] V) = r • LinearMap.id := by
  let b := Module.Free.chooseBasis R V
  let := Module.Free.ChooseBasisIndex.fintype R V
  rw [Module.finrank_eq_card_basis b]
  let e := (Matrix.SpecialLinearGroup.toLin_equiv b).symm
  rw [← show e g ∈ Subgroup.center _ ↔ g ∈ Subgroup.center _ from
    MulEquivClass.apply_mem_center_iff e]
  rw [Matrix.SpecialLinearGroup.mem_center_iff]
  apply exists_congr
  simp only [Matrix.scalar_apply, and_congr_right_iff, e]
  intro r hr
  suffices ((Matrix.SpecialLinearGroup.toLin_equiv b).symm g) =
    Matrix.of fun i j ↦ (b.repr (g (b j))) i by
    simp only [this]
    rw [← (LinearMap.toMatrix b b).injective.eq_iff]
    simp only [← Matrix.ext_iff, Matrix.of_apply]
    apply forall₂_congr
    intro i j
    simp [Matrix.diagonal, LinearMap.toMatrix_apply,
      Finsupp.single, Pi.single_apply, Iff.symm eq_comm]
  ext
  simp [Matrix.SpecialLinearGroup.toLin_equiv.symm_toLinearMap_eq, LinearMap.toMatrix_apply]

theorem mem_center_iff_spec {g : SpecialLinearGroup R V}
    (hg : g ∈ Subgroup.center (SpecialLinearGroup R V)) (x : V) :
    (g : V →ₗ[R] V) x = (mem_center_iff.mp hg).choose • x := by
  let H := (mem_center_iff.mp hg).choose_spec.2
  rw [LinearMap.ext_iff] at H
  simp [H]

/- TODO : delete this auxiliary definition
and put it in the definition of `centerEquivRootsOfUnity.
How can one access to the definition of one already defined term in a structure
while one is still definining it? -/
/-- The inverse map for the equivalence `SpecialLinearGroup.centerEquivRootsOfUnity`. -/
noncomputable def centerEquivRootsOfUnity_invFun
    (r : rootsOfUnity (max (Module.finrank R V) 1) R) :
    Subgroup.center (SpecialLinearGroup R V) :=
  ⟨⟨LinearMap.equivOfIsUnitDet (M := V) (R := R) (f := ((r : Rˣ) : R) • LinearMap.id) (by
    simp [LinearMap.det_smul, IsUnit.pow]), by
    simp [← Units.val_inj, LinearEquiv.coe_det]
    have := (mem_rootsOfUnity' _ _).mp r.prop
    rcases max_cases (Module.finrank R V) 1 with ⟨h, h'⟩ |  ⟨h, h'⟩
    · simp_rw [h] at this
      exact this
    · simp_rw [h, pow_one] at this
      simp [this]⟩, by
    simp only [mem_center_iff, LinearMap.coe_equivOfIsUnitDet]
    use r.val
    simp only [and_true]
    let ⟨r, hr⟩ := r
    by_cases hV : Module.finrank R V = 0
    · simp [hV]
    · rw [← ne_eq, ← Nat.one_le_iff_ne_zero] at hV
      rw [mem_rootsOfUnity', max_eq_left hV] at hr
      simpa [← Subtype.val_inj, ← Units.val_inj]⟩

open Classical in
/-- The isomorphism between the roots of unity and the center of the special linear group. -/
noncomputable def centerEquivRootsOfUnity :
    (Subgroup.center (SpecialLinearGroup R V)) ≃*
      ↥(rootsOfUnity (max (Module.finrank R V) 1) R) where
  toFun g := (subsingleton_or_nontrivial V).by_cases
    (fun _ ↦ 1)
    (fun hV ↦ by
      rw [← Module.finrank_pos_iff_of_free (R := R)] at hV
      replace hV : 1 ≤ Module.finrank R V := hV
      have hr := (mem_center_iff.mp g.prop).choose_spec.1
      set r := (mem_center_iff.mp g.prop).choose
      rw [← Nat.max_eq_left hV] at hr
      have : IsUnit r := by
        rw [← isUnit_pow_iff _, hr]
        · exact isUnit_one
        rw [Nat.max_eq_left hV]
        exact Nat.ne_zero_of_lt hV
      exact ⟨this.unit, by simp [mem_rootsOfUnity, ← Units.val_inj, hr]⟩)
  invFun := centerEquivRootsOfUnity_invFun
  left_inv g := by
    simp only [centerEquivRootsOfUnity_invFun, ← Subtype.val_inj,
      ← LinearEquiv.toLinearMap_inj, LinearMap.coe_equivOfIsUnitDet]
    simp only [Or.by_cases]
    split_ifs with hV
    · simp [Subsingleton.eq_one g]
    · simp only [IsUnit.unit_spec, ← (mem_center_iff.mp g.prop).choose_spec.2]
  right_inv r := by
    rw [← Subtype.val_inj, SetLike.coe_eq_coe]
    simp only [Or.by_cases]
    split_ifs with hV
    · symm
      rw [← Module.finrank_eq_zero_iff_of_free (R := R)] at hV
      simpa [hV] using (mem_rootsOfUnity _ _).mp r.prop
    · rw [not_subsingleton_iff_nontrivial] at hV
      have := Module.Free.instFaithfulSMulOfNontrivial R V
      simp only [← Subtype.val_inj, ← Units.val_inj, IsUnit.unit_spec]
      have H := mem_center_iff.mp (Subtype.prop (centerEquivRootsOfUnity_invFun r))
      suffices (H.choose • LinearMap.id : V →ₗ[R] V) = (r.val : R) • LinearMap.id by
        apply FaithfulSMul.eq_of_smul_eq_smul (α := V)
        intro x
        rw [LinearMap.ext_iff] at this
        simp only [LinearMap.smul_apply, LinearMap.id_coe, id_eq] at this
        rw [this x]
      rw [← H.choose_spec.2]
      simp [centerEquivRootsOfUnity_invFun]
  map_mul' g h := by
    simp only [Or.by_cases, Subgroup.coe_mul, coe_mul, LinearEquiv.coe_toLinearMap_mul,
      mul_dite, mul_one, dite_mul, one_mul, MulMemClass.mk_mul_mk]
    split_ifs with hV
    · rfl
    rw [not_subsingleton_iff_nontrivial] at hV
    have := Module.Free.instFaithfulSMulOfNontrivial R V
    set Hg := (mem_center_iff.mp g.prop)
    set Hh := (mem_center_iff.mp h.prop)
    set Hgh := (mem_center_iff.mp (g * h).prop)
    simp only [← Subtype.val_inj, ← Units.val_inj, IsUnit.unit_spec,
      Units.val_mul]
    change Hgh.choose = Hg.choose * Hh.choose
    suffices (Hgh.choose • LinearMap.id : V →ₗ[R] V)
      = (Hg.choose • LinearMap.id) * (Hh.choose • LinearMap.id) by
      apply FaithfulSMul.eq_of_smul_eq_smul (α := V)
      intro x
      simp  [mul_smul,
        ← mem_center_iff_spec (g * h).prop, ← mem_center_iff_spec h.prop,
        ← mem_center_iff_spec g.prop]
    simp [← Hgh.choose_spec.2, ← Hh.choose_spec.2, ← Hg.choose_spec.2]

theorem centerEquivRootsOfUnity_apply
    (g : Subgroup.center (SpecialLinearGroup R V)) :
    (g : V →ₗ[R] V) = (centerEquivRootsOfUnity g) • LinearMap.id := by
  simp only [centerEquivRootsOfUnity, Or.by_cases, MulEquiv.coe_mk, Equiv.coe_fn_mk,
    dite_smul, one_smul, Subgroup.mk_smul, Units.smul_isUnit, dite_eq_ite]
  split_ifs with hV
  · apply Subsingleton.eq_one
  · rw [not_subsingleton_iff_nontrivial] at hV
    rw [← (mem_center_iff.mp g.prop).choose_spec.2]

theorem centerEquivRootsOfUnity_apply_apply
    (g : Subgroup.center (SpecialLinearGroup R V)) (x : V) :
    (centerEquivRootsOfUnity g) • x = (g : SpecialLinearGroup R V) x := by
  simp only
  rw [← LinearEquiv.coe_toLinearMap, centerEquivRootsOfUnity_apply]
  simp

omit [Nontrivial R] in
theorem _root_.rootsOfUnity.eq_one {n : ℕ} {r : rootsOfUnity n R}
    (hn : n = 1) : r.val = 1 := by
  have h := r.prop
  simpa only [mem_rootsOfUnity, hn, pow_one] using h

theorem centerEquivRootsOfUnity_apply_of_finrank_le_one
    (d1 : Module.finrank R V ≤ 1) (g : Subgroup.center (SpecialLinearGroup R V)) :
    centerEquivRootsOfUnity g = 1 := by
  rw [← Subtype.coe_inj, OneMemClass.coe_one]
  apply rootsOfUnity.eq_one
  rw [Nat.max_eq_right d1]

theorem centerEquivRootsOfUnity_symm_apply
    (r : rootsOfUnity (max (Module.finrank R V) 1) R) :
    (centerEquivRootsOfUnity.symm r : V →ₗ[R] V) = r • LinearMap.id := by
  simp only [centerEquivRootsOfUnity, MulEquiv.symm_mk, MulEquiv.coe_mk, Equiv.coe_fn_symm_mk,
    centerEquivRootsOfUnity_invFun, LinearMap.coe_equivOfIsUnitDet]
  congr

section

open Subgroup Matrix Matrix.SpecialLinearGroup

variable {n : Type*} [Fintype n] [DecidableEq n] {R : Type*} [CommRing R]

variable [Nontrivial R]
variable {V : Type*} [AddCommGroup V] [Module R V] [Module.Free R V] [Module.Finite R V]
variable {ι : Type*} [Fintype ι] [DecidableEq ι] (b : Module.Basis ι R V)

-- compare with `Matrix.SpecialLinearGroup.centerEquivRootsOfUnity`
-- TODO : golf!
theorem centerCongr_toLin_equiv_trans_centerEquivRootsOfUnity_eq (g) :
    ((centerCongr (toLin_equiv b)).trans centerEquivRootsOfUnity g).val =
      Matrix.SpecialLinearGroup.center_equiv_rootsOfUnity g := by
  by_cases hV : Subsingleton V
  · convert Eq.refl (1 : Rˣ) <;>
    · apply rootsOfUnity.eq_one
      rw [← Module.finrank_eq_zero_iff_of_free (R := R)] at hV
      simp only [hV, sup_eq_right, zero_le_one, ← Module.finrank_eq_card_basis b]
  · have hι : ¬ IsEmpty ι := fun hι ↦ hV (by
      rw [← Module.finrank_eq_zero_iff_of_free (R := R),
        Module.finrank_eq_card_basis b, Fintype.card_of_isEmpty])
    rw [not_subsingleton_iff_nontrivial] at hV
    have := Module.Free.instFaithfulSMulOfNontrivial R V
    suffices (((((Subgroup.centerCongr (Matrix.SpecialLinearGroup.toLin_equiv b)).trans
      centerEquivRootsOfUnity g).val : R) • LinearMap.id) : V →ₗ[R] V) =
        ((Matrix.SpecialLinearGroup.center_equiv_rootsOfUnity g).val : R) • LinearMap.id by
      rw [← Units.val_inj]
      apply FaithfulSMul.eq_of_smul_eq_smul (α := V)
      intro x
      simp only [MulEquiv.trans_apply, LinearMap.ext_iff, LinearMap.smul_apply, LinearMap.id_coe,
        id_eq] at this
      rw [MulEquiv.trans_apply, this]
    simp only [MulEquiv.trans_apply]
    have hgg' := Subgroup.centerCongr_apply_coe (Matrix.SpecialLinearGroup.toLin_equiv b) g
    rw [← Subtype.coe_inj, ← LinearEquiv.toLinearMap_inj, LinearMap.ext_iff] at hgg'
    set g' := ((Subgroup.centerCongr (Matrix.SpecialLinearGroup.toLin_equiv b)) g)
    ext x
    have := centerEquivRootsOfUnity_apply_apply g' x
    simp only [smul_def, Units.smul_def] at this
    simp only [LinearMap.smul_apply, LinearMap.id_coe, id_eq]
    rw [this, ← LinearEquiv.coe_toLinearMap, hgg',
      Matrix.SpecialLinearGroup.toLin_equiv.toLinearMap_eq,
      Matrix.SpecialLinearGroup.eq_scalar_center_equiv_rootsOfUnity g,
      Matrix.toLin_scalar]
    simp

end

end center

end SpecialLinearGroup<|MERGE_RESOLUTION|>--- conflicted
+++ resolved
@@ -40,7 +40,6 @@
 
 -/
 
-<<<<<<< HEAD
 -- Four lemmas on rank, finrank
 -- TODO : move elsewhere
 theorem Module.rank_pos_iff_of_free {R M : Type*} [Ring R] [Nontrivial R]
@@ -70,9 +69,7 @@
   rw [← not_subsingleton_iff_nontrivial, ← iff_not_comm]
   simp [Module.finrank_eq_zero_iff_of_free]
 
-=======
 @[expose] public section
->>>>>>> 6a54a808
 
 variable {R V : Type*} [CommRing R] [AddCommGroup V] [Module R V]
 
