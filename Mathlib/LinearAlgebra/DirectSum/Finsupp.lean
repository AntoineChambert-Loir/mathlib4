--- conflicted
+++ resolved
@@ -237,11 +237,7 @@
       m ⊗ₜ[R] (Finsupp.single i 1) := by
   simp [finsuppScalarRight, finsuppRight_symm_apply_single]
 
-<<<<<<< HEAD
-theorem finsuppScalarRight_smul' (s : S) (t) :
-=======
 theorem finsuppScalarRight_smul (s : S) (t) :
->>>>>>> ff7ce573
     finsuppScalarRight R M ι (s • t) = s • finsuppScalarRight R M ι t := by
   induction t using TensorProduct.induction_on with
   | zero => simp
@@ -257,11 +253,7 @@
 noncomputable def finsuppScalarRight' :
     M ⊗[R] (ι →₀ R) ≃ₗ[S] ι →₀ M where
   toAddEquiv := finsuppScalarRight R M ι
-<<<<<<< HEAD
-  map_smul' s x := finsuppScalarRight_smul' s x
-=======
   map_smul' s x := finsuppScalarRight_smul s x
->>>>>>> ff7ce573
 
 theorem coe_finsuppScalarRight' :
     ⇑(finsuppScalarRight' R M ι S) = finsuppScalarRight R M ι :=
