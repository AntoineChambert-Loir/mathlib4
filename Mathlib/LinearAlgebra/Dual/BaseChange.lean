/-
Copyright (c) 2025 Antoine Chambert-Loir. All rights reserved.
Released under Apache 2.0 license as described in the file LICENSE.
Authors: Antoine Chambert-Loir
-/

<<<<<<< HEAD
import Mathlib.GroupTheory.MonoidLocalization.Basic
import Mathlib.LinearAlgebra.DFinsupp
import Mathlib.LinearAlgebra.DirectSum.Finsupp
import Mathlib.LinearAlgebra.Dual.Defs
import Mathlib.LinearAlgebra.Dimension.Free
import Mathlib.RingTheory.Finiteness.Defs
import Mathlib.RingTheory.IsTensorProduct
import Mathlib.RingTheory.TensorProduct.IsBaseChangePi
=======
import Mathlib.LinearAlgebra.Dual.Defs
import Mathlib.RingTheory.TensorProduct.IsBaseChangeFree

>>>>>>> 5d3dc02a
/-!
# Base change for the dual of a module

* `Module.Dual.congr` : equivalent modules have equivalent duals.

If `f : Module.Dual R V` and `Algebra R A`, then

* `Module.Dual.baseChange A f` is the element
of `Module.Dual A (A ⊗[R] V)` deduced by base change.

* `Module.Dual.baseChangeHom` is the `R`-linear map
given by `Module.Dual.baseChange`.

* `IsBaseChange.dual` : for finite free modules, taking dual commutes with base change.

## TODO

Generalize for more general modules of linear maps.

-/

universe u v

namespace Module.Dual

open TensorProduct LinearEquiv

variable {R : Type*} [CommSemiring R]
  {V : Type*} [AddCommMonoid V] [Module R V]
  {W : Type*} [AddCommMonoid W] [Module R W]
  (A : Type*) [CommSemiring A] [Algebra R A]

/-- Equivalent modules have equivalent duals. -/
def congr (e : V ≃ₗ[R] W) :
    Module.Dual R V ≃ₗ[R] Module.Dual R W :=
  LinearEquiv.congrLeft R R e

/-- `LinearMap.baseChange` for `Module.Dual`. -/
def baseChange (f : Module.Dual R V) :
    Module.Dual A (A ⊗[R] V) :=
  (AlgebraTensorModule.rid R A A).toLinearMap.comp (LinearMap.baseChange A f)

@[simp]
theorem baseChange_add (f g : Module.Dual R V) :
    (f + g).baseChange A = f.baseChange A + g.baseChange A := by
  unfold baseChange; aesop

@[simp]
theorem baseChange_smul (r : R) (f : Module.Dual R V) :
    (r • f).baseChange A = r • f.baseChange A := by
  unfold baseChange
  ext x
  simp [LinearMap.baseChange_smul, ← TensorProduct.tmul_smul, mul_smul]

@[simp]
theorem baseChange_apply_tmul (f : Module.Dual R V) (a : A) (v : V) :
    f.baseChange A (a ⊗ₜ v) = (f v) • a := by
  simp [baseChange]

@[simp]
theorem baseChange_add (f g : Module.Dual R V) :
    (f + g).baseChange A = f.baseChange A + g.baseChange A := by
  unfold baseChange; aesop

@[simp]
theorem baseChange_smul (r : R) (f : Module.Dual R V) :
    (r • f).baseChange A = r • f.baseChange A := by
  unfold baseChange
  ext x
  simp [LinearMap.baseChange_smul, ← TensorProduct.tmul_smul, mul_smul]

/-- `Module.Dual.baseChange` as a linear map. -/
def baseChangeHom :
    Module.Dual R V →ₗ[R] Module.Dual A (A ⊗[R] V) where
<<<<<<< HEAD
  toFun := Module.Dual.baseChange A
  map_add' := Module.Dual.baseChange_add A
  map_smul' := Module.Dual.baseChange_smul A
=======
  toFun := baseChange A
  map_add' := baseChange_add A
  map_smul' := baseChange_smul A
>>>>>>> 5d3dc02a

@[simp]
theorem baseChangeHom_apply (f : Module.Dual R V) :
    baseChangeHom A f = f.baseChange A :=
  rfl

theorem coe_baseChangeHom :
    ⇑(Module.Dual.baseChangeHom (V := V) (R := R) A) = Module.Dual.baseChange A :=
  rfl

section group

variable {R : Type*} [CommRing R]
  {V : Type*} [AddCommGroup V] [Module R V]
  (A : Type*) [CommRing A] [Algebra R A]

theorem baseChange_sub (f g : Module.Dual R V) :
    baseChange A (f - g) = baseChange A f - baseChange A g := by
  unfold baseChange; aesop

theorem baseChange_neg (f : Module.Dual R V) :
    baseChange A (-f) = -(baseChange A f) := by
  unfold baseChange; aesop

end group

section comp

variable (B : Type*) [CommSemiring B] [Algebra R B] [Algebra A B] [IsScalarTower R A B]

theorem baseChange_comp (f : Module.Dual R V) :
    ((f.baseChange A).baseChange B) =
      (congr (TensorProduct.AlgebraTensorModule.cancelBaseChange R A B B V)).symm
       (f.baseChange B) := by
  ext; simp [congr, congrLeft]

end comp

end Module.Dual

namespace IsBaseChange

open TensorProduct

variable {R : Type*} [CommSemiring R]
  {V : Type*} [AddCommMonoid V] [Module R V]
  {W : Type*} [AddCommMonoid W] [Module R W]
  {A : Type*} [CommSemiring A] [Algebra R A] [Module A W] [IsScalarTower R A W]
  {j : V →ₗ[R] W} (ibc : IsBaseChange A j)

/-- The base change of an element of the dual. -/
noncomputable def toDual (f : Module.Dual R V) :
    Module.Dual A W :=
  (f.baseChange A).congr ibc.equiv

/-- The base change of an element of the dual. -/
noncomputable def toDualHom :
    Module.Dual R V →ₗ[R] Module.Dual A W where
  toFun f := ibc.toDual f
  map_add' f g := by unfold toDual; aesop
  map_smul' r f := by unfold toDual; aesop

<<<<<<< HEAD
noncomputable def foo :
=======
noncomputable def toDualBaseChangeHom :
>>>>>>> 5d3dc02a
    A ⊗[R] Module.Dual R V →ₗ[A] Module.Dual A W where
  toAddHom := (TensorProduct.lift {
    toFun a := a • ibc.toDualHom
    map_add' a b := by simp [add_smul]
    map_smul' r a := by simp }).toAddHom
  map_smul' a g := by
    induction g using TensorProduct.induction_on with
    | zero => simp
    | add x y hx hy =>
      simp only [AddHom.toFun_eq_coe, LinearMap.coe_toAddHom, RingHom.id_apply] at hx hy
      simp [map_add, hx, hy]
    | tmul b f =>
      simp [TensorProduct.smul_tmul', mul_smul]

<<<<<<< HEAD
variable [Module.Free R V] [Module.Finite R V]

section

variable (R : Type*) [CommSemiring R]
    (S : Type*) [CommSemiring S] [Algebra R S]
    (M : Type*) [AddCommMonoid M] [Module R M] [Module S M] [IsScalarTower R S M]
    {ι : Type*} [DecidableEq ι]
    (N : ι → Type*) [(i : ι) → AddCommMonoid (N i)] [(i : ι) → Module R (N i)]

@[simp]
theorem directSumRight_apply (m : M) (n : DFinsupp N) (i : ι) :
    directSumRight R M N (m ⊗ₜ[R] n) i = m ⊗ₜ[R] (n i) := by
  let f : DFinsupp N →ₗ[R] M ⊗[R] N i := {
    toFun n := (directSumRight R M N) (m ⊗ₜ[R] n) i
    map_add' x y := by simp [tmul_add]
    map_smul' r x := by simp [DirectSum.smul_apply] }
  let g : DFinsupp N →ₗ[R] M ⊗[R] N i := {
    toFun n := m ⊗ₜ[R] n i
    map_add' x y := by simp [tmul_add]
    map_smul' r x := by simp }
  suffices f = g by
    exact LinearMap.congr_fun this n
  ext j n
  simp only [f, g, LinearMap.coe_comp, LinearMap.coe_mk, AddHom.coe_mk, Function.comp_apply,
    DFinsupp.lsingle_apply, DFinsupp.single_apply]
  by_cases hj : j = i
  · subst hj
    simp [DirectSum.single_eq_lof R]
  · rw [dif_neg hj, DirectSum.single_eq_lof R, directSumRight_tmul_lof, tmul_zero]
    exact DFinsupp.single_eq_of_ne fun a ↦ hj (id (Eq.symm a))

def _root_.TensorProduct.directSumRight' :
    M ⊗[R] (DirectSum ι N) ≃ₗ[S] DirectSum ι (fun i ↦ M ⊗[R] (N i)) where
  toAddEquiv := (directSumRight R M N).toAddEquiv
  map_smul' s n :=  by
    induction n using TensorProduct.induction_on with
    | zero => simp
    | add x y hx hy =>
      simp only [AddHom.toFun_eq_coe, LinearMap.coe_toAddHom, LinearEquiv.coe_coe,
        RingHom.id_apply] at hx hy ⊢
      simp only [smul_add, hx, hy, map_add]
    | tmul m n =>
      ext i
      simp [TensorProduct.smul_tmul', directSumRight_apply, DirectSum.smul_apply]

variable (P : ι → Type*) [∀ i, AddCommMonoid (P i)]
  [∀ i, Module R (P i)] [∀ i, Module S (P i)] [∀ i, IsScalarTower R S (P i)]
  (ε : (i : ι) → N i →ₗ[R] P i) (ibc : ∀ i, IsBaseChange S (ε i))

variable {R N P} in
def LinearEquiv.directSumRight (u : (i : ι) → N i ≃ₗ[R] P i) :
    DirectSum ι N ≃ₗ[R] DirectSum ι P where
  toLinearMap := DirectSum.lmap fun i ↦ (u i).toLinearMap
  invFun := DirectSum.lmap fun i ↦ (u i).symm.toLinearMap
  left_inv u := by
    simp [AddHom.toFun_eq_coe, LinearMap.coe_toAddHom, ← LinearMap.comp_apply,
      ← DirectSum.lmap_comp]
  right_inv u := by
    simp [AddHom.toFun_eq_coe, LinearMap.coe_toAddHom, ← LinearMap.comp_apply,
      ← DirectSum.lmap_comp]

omit [DecidableEq ι] in
variable {R N P} in
theorem LinearEquiv.coe_directSumRight (u : (i : ι) → N i ≃ₗ[R] P i) :
    (LinearEquiv.directSumRight u).toLinearMap = DirectSum.lmap fun i ↦ (u i).toLinearMap :=
  rfl

variable {R S N P ε} in
theorem directSum (ibc : ∀ i, IsBaseChange S (ε i)) :
    IsBaseChange S (DirectSum.lmap ε) := by
  apply of_equiv <| directSumRight' R S S N ≪≫ₗ LinearEquiv.directSumRight fun i ↦ (ibc i).equiv
  intro x
  ext i
  simp [TensorProduct.directSumRight', LinearEquiv.directSumRight, equiv_tmul]

end

section

variable (R : Type*) [CommSemiring R]
    (S : Type*) [CommSemiring S] [Algebra R S]
    (M : Type*) [AddCommMonoid M] [Module R M] -- [Module S M] [IsScalarTower R S M]
    {ι : Type*} [DecidableEq ι]
    (N : ι → Type*) [(i : ι) → AddCommMonoid (N i)] [(i : ι) → Module R (N i)]

variable {R}
variable {N : Type*} [AddCommMonoid N] [Module R N]
    {P : Type*} [AddCommMonoid P] [Module R P] [Module S P] [IsScalarTower R S P]
    {ε : N →ₗ[R] P} (ibc : IsBaseChange S ε)

variable {S M} in
theorem finitePow (ι : Type*) [Finite ι] (ibc : IsBaseChange S ε) :
    IsBaseChange S (ε.compLeft ι) :=
  IsBaseChange.pi (f := fun _ ↦ ε) (fun _ ↦ ibc)

variable {S M} in
theorem finsuppPow (ι : Type*) [DecidableEq ι] (ibc : IsBaseChange S ε) :
    IsBaseChange S (DirectSum.lmap fun _ : ι ↦ ε) :=
  IsBaseChange.directSum (fun _ : ι ↦ ibc)

variable {S M} in
noncomputable def bar : S ⊗[R] (ι →₀ N) ≃ₗ[S] (ι →₀ P) := by
  let e := (ibc.finsuppPow ι).equiv
  let f : DirectSum ι (fun _ ↦ N) ≃ₗ[R] (ι →₀ N) :=
    (finsuppLEquivDirectSum R N ι).symm
  let fS : S ⊗[R] (DirectSum ι (fun _ ↦ N)) ≃ₗ[S] S ⊗[R] (ι →₀ N) :=
    LinearEquiv.baseChange R S (DirectSum ι fun x ↦ N) (ι →₀ N) f
  let g : DirectSum ι (fun _ ↦ P) ≃ₗ[S] (ι →₀ P) :=
    (finsuppLEquivDirectSum S P ι).symm
  exact (fS.symm.trans e).trans g

variable {S M} in
theorem finsuppPow' (ι : Type*) [DecidableEq ι] (ibc : IsBaseChange S ε) :
    IsBaseChange S (Finsupp.mapRange.linearMap (α := ι) ε) := by
  apply of_equiv ibc.bar
  sorry

variable (ε) in
def homFoo : S ⊗[R] (M →ₗ[R] N) →ₗ[R] (M →ₗ[R] P) := by
  apply TensorProduct.lift {
    toFun s := s • LinearMap.compRight R ε
    map_add' x y := by ext; simp [add_smul]
    map_smul' r s := by aesop }

variable (ε) in
def homFoo' : (S ⊗[R] (M →ₗ[R] N)) →ₗ[S] (M →ₗ[R] P) where
  toAddHom := homFoo S M ε
  map_smul' s x := by
    simp
    induction x using TensorProduct.induction_on with
    | zero => simp
    | add x y hx hy => simp [smul_add, hx, hy]
    | tmul t f => simp [TensorProduct.smul_tmul', homFoo, mul_smul]

variable [Module.Free R M] [Module.Finite R M]
noncomputable def linearMapRightBaseChangeEquiv (ibc : IsBaseChange S ε) :
    S ⊗[R] (M →ₗ[R] N) ≃ₗ[S] (M →ₗ[R] P) := by
  apply LinearEquiv.ofBijective (homFoo' S M ε)
  let b := Module.Free.chooseBasis R M
  set ι := Module.Free.ChooseBasisIndex R M
  have := Module.Free.ChooseBasisIndex.fintype R M
  let e := (b.repr.congrLeft N R).trans (Finsupp.llift N R R ι).symm
  let f := (b.repr.congrLeft P S).trans (Finsupp.llift P R S ι).symm
  let h := homFoo' S M ε
  let e' : S ⊗[R] (M →ₗ[R] N) ≃ₗ[S] S ⊗[R] (ι → N) :=
    LinearEquiv.baseChange R S (M →ₗ[R] N) (ι → N) e
  let h' := (f.toLinearMap.comp (homFoo' S M ε)).comp e'.symm.toLinearMap
  suffices Function.Bijective h' by simpa [h'] using this
  have := IsBaseChange.pi (ι := ι) (f := fun _ ↦ ε) (fun _ ↦ ibc)
  suffices h' = (finitePow ι ibc).equiv by
    simp only [this]
    apply LinearEquiv.bijective
  suffices f.toLinearMap.comp (homFoo' S M ε) =
      (finitePow ι ibc).equiv.toLinearMap.comp e'.toLinearMap by
    simp [h', this]
    rw [← LinearEquiv.trans_assoc]
    simp
  ext φ i
  simp
  simp [f, e', homFoo', homFoo, LinearEquiv.baseChange, equiv_tmul,
    LinearEquiv.congrLeft, e]

theorem linearMapRight (ibc : IsBaseChange S ε) :
    IsBaseChange S (LinearMap.compRight (M := M) R ε) := by
  apply of_equiv (linearMapRightBaseChangeEquiv S M ibc)
  intro f
  simp [linearMapRightBaseChangeEquiv, homFoo', homFoo]

end

section

variable (R : Type*) [CommSemiring R]
  (S : Type*) [CommSemiring S] [Algebra R S]
  (M : Type*) [AddCommMonoid M] [Module R M]
  (N : Type*) [AddCommMonoid N] [Module R N] [Module S N] [IsScalarTower R S N]
  (ε : M →ₗ[R] N) (ibc : IsBaseChange S ε)

noncomputable example : Module.Dual R M →ₗ[R] Module.Dual S N :=
  ibc.toDualHom

variable [Module.Free R M] [Module.Finite R M]

noncomputable def foo' : S ⊗[R] Module.Dual R M ≃ₗ[S] Module.Dual S N := by
  apply LinearEquiv.ofBijective ibc.foo
  classical
  let b := Module.Free.chooseBasis R M
  set ι := Module.Free.ChooseBasisIndex R M
  have ibc' : IsBaseChange S (Algebra.linearMap R S) := linearMap R S
  have ibc'_pow := ibc'.finsuppPow ι
  have := Module.Free.ChooseBasisIndex.fintype R M
  let e : Module.Dual R M ≃ₗ[R] ι → R := (Module.Free.constr R M R).symm
  let j := ibc.equiv
  let f : S ⊗[R] M ≃ₗ[R] S ⊗[R] (ι →₀ R) := {
    toAddEquiv := LinearEquiv.lTensor S b.repr
    map_smul' := sorry }
  let g : S ⊗[R] (ι →₀ R) ≃ₗ[S] ι →₀ S := by
    have := ibc'_pow.equiv



example : IsBaseChange S ibc.toDualHom := by
  apply of_equiv
  swap

end
=======
theorem toDualBaseChangeHom_apply_comp (f : Module.Dual R V) (v : V) :
    ibc.toDualBaseChangeHom (1 ⊗ₜ[R] f) (j v) = algebraMap R A (f v) := by
  simp [toDualBaseChangeHom, toDualHom, toDual, Module.Dual.congr, LinearEquiv.congrLeft,
        IsBaseChange.equiv_symm_apply, Algebra.algebraMap_eq_smul_one]

variable [Module.Free R V] [Module.Finite R V]

noncomputable def toDualBaseChangeLinearEquiv :
        A ⊗[R] Module.Dual R V ≃ₗ[A] Module.Dual A W := by
  apply LinearEquiv.ofBijective ibc.toDualBaseChangeHom
  classical
  let b := Module.Free.chooseBasis R V
  set ι := Module.Free.ChooseBasisIndex R V
  have ibc' : IsBaseChange A (Algebra.linearMap R A) := linearMap R A
  have ibc'_pow := ibc'.finitePow ι
  suffices ibc.toDualBaseChangeHom = (((b.constr R).symm.baseChange ..).trans ibc'_pow.equiv).trans
    ((ibc.basis b).constr A) by
    rw [this]
    apply LinearEquiv.bijective
  ext f w
  simp only [AlgebraTensorModule.curry_apply, curry_apply, LinearMap.coe_restrictScalars,
    LinearEquiv.coe_coe, LinearEquiv.trans_apply]
  induction w using ibc.inductionOn with
  | zero => simp
  | tmul v =>
    rw [toDualBaseChangeHom_apply_comp]
    conv_lhs => rw [← Module.Basis.sum_equivFun b v, map_sum]
    simp [LinearEquiv.baseChange, IsBaseChange.equiv_tmul,
      basis_repr_comp_apply, b.constr_symm_apply]
  | smul a w h => simp [h]
  | add x y hx hy => simp [map_add, hx, hy]

theorem dual : IsBaseChange A (ibc.toDualHom) := by
  apply of_equiv (toDualBaseChangeLinearEquiv ibc)
  intro f
  simp [toDualBaseChangeLinearEquiv, toDualBaseChangeHom]
>>>>>>> 5d3dc02a

end IsBaseChange<|MERGE_RESOLUTION|>--- conflicted
+++ resolved
@@ -4,20 +4,9 @@
 Authors: Antoine Chambert-Loir
 -/
 
-<<<<<<< HEAD
-import Mathlib.GroupTheory.MonoidLocalization.Basic
-import Mathlib.LinearAlgebra.DFinsupp
-import Mathlib.LinearAlgebra.DirectSum.Finsupp
-import Mathlib.LinearAlgebra.Dual.Defs
-import Mathlib.LinearAlgebra.Dimension.Free
-import Mathlib.RingTheory.Finiteness.Defs
-import Mathlib.RingTheory.IsTensorProduct
-import Mathlib.RingTheory.TensorProduct.IsBaseChangePi
-=======
 import Mathlib.LinearAlgebra.Dual.Defs
 import Mathlib.RingTheory.TensorProduct.IsBaseChangeFree
 
->>>>>>> 5d3dc02a
 /-!
 # Base change for the dual of a module
 
@@ -92,15 +81,9 @@
 /-- `Module.Dual.baseChange` as a linear map. -/
 def baseChangeHom :
     Module.Dual R V →ₗ[R] Module.Dual A (A ⊗[R] V) where
-<<<<<<< HEAD
-  toFun := Module.Dual.baseChange A
-  map_add' := Module.Dual.baseChange_add A
-  map_smul' := Module.Dual.baseChange_smul A
-=======
   toFun := baseChange A
   map_add' := baseChange_add A
   map_smul' := baseChange_smul A
->>>>>>> 5d3dc02a
 
 @[simp]
 theorem baseChangeHom_apply (f : Module.Dual R V) :
@@ -163,11 +146,7 @@
   map_add' f g := by unfold toDual; aesop
   map_smul' r f := by unfold toDual; aesop
 
-<<<<<<< HEAD
-noncomputable def foo :
-=======
 noncomputable def toDualBaseChangeHom :
->>>>>>> 5d3dc02a
     A ⊗[R] Module.Dual R V →ₗ[A] Module.Dual A W where
   toAddHom := (TensorProduct.lift {
     toFun a := a • ibc.toDualHom
@@ -182,215 +161,6 @@
     | tmul b f =>
       simp [TensorProduct.smul_tmul', mul_smul]
 
-<<<<<<< HEAD
-variable [Module.Free R V] [Module.Finite R V]
-
-section
-
-variable (R : Type*) [CommSemiring R]
-    (S : Type*) [CommSemiring S] [Algebra R S]
-    (M : Type*) [AddCommMonoid M] [Module R M] [Module S M] [IsScalarTower R S M]
-    {ι : Type*} [DecidableEq ι]
-    (N : ι → Type*) [(i : ι) → AddCommMonoid (N i)] [(i : ι) → Module R (N i)]
-
-@[simp]
-theorem directSumRight_apply (m : M) (n : DFinsupp N) (i : ι) :
-    directSumRight R M N (m ⊗ₜ[R] n) i = m ⊗ₜ[R] (n i) := by
-  let f : DFinsupp N →ₗ[R] M ⊗[R] N i := {
-    toFun n := (directSumRight R M N) (m ⊗ₜ[R] n) i
-    map_add' x y := by simp [tmul_add]
-    map_smul' r x := by simp [DirectSum.smul_apply] }
-  let g : DFinsupp N →ₗ[R] M ⊗[R] N i := {
-    toFun n := m ⊗ₜ[R] n i
-    map_add' x y := by simp [tmul_add]
-    map_smul' r x := by simp }
-  suffices f = g by
-    exact LinearMap.congr_fun this n
-  ext j n
-  simp only [f, g, LinearMap.coe_comp, LinearMap.coe_mk, AddHom.coe_mk, Function.comp_apply,
-    DFinsupp.lsingle_apply, DFinsupp.single_apply]
-  by_cases hj : j = i
-  · subst hj
-    simp [DirectSum.single_eq_lof R]
-  · rw [dif_neg hj, DirectSum.single_eq_lof R, directSumRight_tmul_lof, tmul_zero]
-    exact DFinsupp.single_eq_of_ne fun a ↦ hj (id (Eq.symm a))
-
-def _root_.TensorProduct.directSumRight' :
-    M ⊗[R] (DirectSum ι N) ≃ₗ[S] DirectSum ι (fun i ↦ M ⊗[R] (N i)) where
-  toAddEquiv := (directSumRight R M N).toAddEquiv
-  map_smul' s n :=  by
-    induction n using TensorProduct.induction_on with
-    | zero => simp
-    | add x y hx hy =>
-      simp only [AddHom.toFun_eq_coe, LinearMap.coe_toAddHom, LinearEquiv.coe_coe,
-        RingHom.id_apply] at hx hy ⊢
-      simp only [smul_add, hx, hy, map_add]
-    | tmul m n =>
-      ext i
-      simp [TensorProduct.smul_tmul', directSumRight_apply, DirectSum.smul_apply]
-
-variable (P : ι → Type*) [∀ i, AddCommMonoid (P i)]
-  [∀ i, Module R (P i)] [∀ i, Module S (P i)] [∀ i, IsScalarTower R S (P i)]
-  (ε : (i : ι) → N i →ₗ[R] P i) (ibc : ∀ i, IsBaseChange S (ε i))
-
-variable {R N P} in
-def LinearEquiv.directSumRight (u : (i : ι) → N i ≃ₗ[R] P i) :
-    DirectSum ι N ≃ₗ[R] DirectSum ι P where
-  toLinearMap := DirectSum.lmap fun i ↦ (u i).toLinearMap
-  invFun := DirectSum.lmap fun i ↦ (u i).symm.toLinearMap
-  left_inv u := by
-    simp [AddHom.toFun_eq_coe, LinearMap.coe_toAddHom, ← LinearMap.comp_apply,
-      ← DirectSum.lmap_comp]
-  right_inv u := by
-    simp [AddHom.toFun_eq_coe, LinearMap.coe_toAddHom, ← LinearMap.comp_apply,
-      ← DirectSum.lmap_comp]
-
-omit [DecidableEq ι] in
-variable {R N P} in
-theorem LinearEquiv.coe_directSumRight (u : (i : ι) → N i ≃ₗ[R] P i) :
-    (LinearEquiv.directSumRight u).toLinearMap = DirectSum.lmap fun i ↦ (u i).toLinearMap :=
-  rfl
-
-variable {R S N P ε} in
-theorem directSum (ibc : ∀ i, IsBaseChange S (ε i)) :
-    IsBaseChange S (DirectSum.lmap ε) := by
-  apply of_equiv <| directSumRight' R S S N ≪≫ₗ LinearEquiv.directSumRight fun i ↦ (ibc i).equiv
-  intro x
-  ext i
-  simp [TensorProduct.directSumRight', LinearEquiv.directSumRight, equiv_tmul]
-
-end
-
-section
-
-variable (R : Type*) [CommSemiring R]
-    (S : Type*) [CommSemiring S] [Algebra R S]
-    (M : Type*) [AddCommMonoid M] [Module R M] -- [Module S M] [IsScalarTower R S M]
-    {ι : Type*} [DecidableEq ι]
-    (N : ι → Type*) [(i : ι) → AddCommMonoid (N i)] [(i : ι) → Module R (N i)]
-
-variable {R}
-variable {N : Type*} [AddCommMonoid N] [Module R N]
-    {P : Type*} [AddCommMonoid P] [Module R P] [Module S P] [IsScalarTower R S P]
-    {ε : N →ₗ[R] P} (ibc : IsBaseChange S ε)
-
-variable {S M} in
-theorem finitePow (ι : Type*) [Finite ι] (ibc : IsBaseChange S ε) :
-    IsBaseChange S (ε.compLeft ι) :=
-  IsBaseChange.pi (f := fun _ ↦ ε) (fun _ ↦ ibc)
-
-variable {S M} in
-theorem finsuppPow (ι : Type*) [DecidableEq ι] (ibc : IsBaseChange S ε) :
-    IsBaseChange S (DirectSum.lmap fun _ : ι ↦ ε) :=
-  IsBaseChange.directSum (fun _ : ι ↦ ibc)
-
-variable {S M} in
-noncomputable def bar : S ⊗[R] (ι →₀ N) ≃ₗ[S] (ι →₀ P) := by
-  let e := (ibc.finsuppPow ι).equiv
-  let f : DirectSum ι (fun _ ↦ N) ≃ₗ[R] (ι →₀ N) :=
-    (finsuppLEquivDirectSum R N ι).symm
-  let fS : S ⊗[R] (DirectSum ι (fun _ ↦ N)) ≃ₗ[S] S ⊗[R] (ι →₀ N) :=
-    LinearEquiv.baseChange R S (DirectSum ι fun x ↦ N) (ι →₀ N) f
-  let g : DirectSum ι (fun _ ↦ P) ≃ₗ[S] (ι →₀ P) :=
-    (finsuppLEquivDirectSum S P ι).symm
-  exact (fS.symm.trans e).trans g
-
-variable {S M} in
-theorem finsuppPow' (ι : Type*) [DecidableEq ι] (ibc : IsBaseChange S ε) :
-    IsBaseChange S (Finsupp.mapRange.linearMap (α := ι) ε) := by
-  apply of_equiv ibc.bar
-  sorry
-
-variable (ε) in
-def homFoo : S ⊗[R] (M →ₗ[R] N) →ₗ[R] (M →ₗ[R] P) := by
-  apply TensorProduct.lift {
-    toFun s := s • LinearMap.compRight R ε
-    map_add' x y := by ext; simp [add_smul]
-    map_smul' r s := by aesop }
-
-variable (ε) in
-def homFoo' : (S ⊗[R] (M →ₗ[R] N)) →ₗ[S] (M →ₗ[R] P) where
-  toAddHom := homFoo S M ε
-  map_smul' s x := by
-    simp
-    induction x using TensorProduct.induction_on with
-    | zero => simp
-    | add x y hx hy => simp [smul_add, hx, hy]
-    | tmul t f => simp [TensorProduct.smul_tmul', homFoo, mul_smul]
-
-variable [Module.Free R M] [Module.Finite R M]
-noncomputable def linearMapRightBaseChangeEquiv (ibc : IsBaseChange S ε) :
-    S ⊗[R] (M →ₗ[R] N) ≃ₗ[S] (M →ₗ[R] P) := by
-  apply LinearEquiv.ofBijective (homFoo' S M ε)
-  let b := Module.Free.chooseBasis R M
-  set ι := Module.Free.ChooseBasisIndex R M
-  have := Module.Free.ChooseBasisIndex.fintype R M
-  let e := (b.repr.congrLeft N R).trans (Finsupp.llift N R R ι).symm
-  let f := (b.repr.congrLeft P S).trans (Finsupp.llift P R S ι).symm
-  let h := homFoo' S M ε
-  let e' : S ⊗[R] (M →ₗ[R] N) ≃ₗ[S] S ⊗[R] (ι → N) :=
-    LinearEquiv.baseChange R S (M →ₗ[R] N) (ι → N) e
-  let h' := (f.toLinearMap.comp (homFoo' S M ε)).comp e'.symm.toLinearMap
-  suffices Function.Bijective h' by simpa [h'] using this
-  have := IsBaseChange.pi (ι := ι) (f := fun _ ↦ ε) (fun _ ↦ ibc)
-  suffices h' = (finitePow ι ibc).equiv by
-    simp only [this]
-    apply LinearEquiv.bijective
-  suffices f.toLinearMap.comp (homFoo' S M ε) =
-      (finitePow ι ibc).equiv.toLinearMap.comp e'.toLinearMap by
-    simp [h', this]
-    rw [← LinearEquiv.trans_assoc]
-    simp
-  ext φ i
-  simp
-  simp [f, e', homFoo', homFoo, LinearEquiv.baseChange, equiv_tmul,
-    LinearEquiv.congrLeft, e]
-
-theorem linearMapRight (ibc : IsBaseChange S ε) :
-    IsBaseChange S (LinearMap.compRight (M := M) R ε) := by
-  apply of_equiv (linearMapRightBaseChangeEquiv S M ibc)
-  intro f
-  simp [linearMapRightBaseChangeEquiv, homFoo', homFoo]
-
-end
-
-section
-
-variable (R : Type*) [CommSemiring R]
-  (S : Type*) [CommSemiring S] [Algebra R S]
-  (M : Type*) [AddCommMonoid M] [Module R M]
-  (N : Type*) [AddCommMonoid N] [Module R N] [Module S N] [IsScalarTower R S N]
-  (ε : M →ₗ[R] N) (ibc : IsBaseChange S ε)
-
-noncomputable example : Module.Dual R M →ₗ[R] Module.Dual S N :=
-  ibc.toDualHom
-
-variable [Module.Free R M] [Module.Finite R M]
-
-noncomputable def foo' : S ⊗[R] Module.Dual R M ≃ₗ[S] Module.Dual S N := by
-  apply LinearEquiv.ofBijective ibc.foo
-  classical
-  let b := Module.Free.chooseBasis R M
-  set ι := Module.Free.ChooseBasisIndex R M
-  have ibc' : IsBaseChange S (Algebra.linearMap R S) := linearMap R S
-  have ibc'_pow := ibc'.finsuppPow ι
-  have := Module.Free.ChooseBasisIndex.fintype R M
-  let e : Module.Dual R M ≃ₗ[R] ι → R := (Module.Free.constr R M R).symm
-  let j := ibc.equiv
-  let f : S ⊗[R] M ≃ₗ[R] S ⊗[R] (ι →₀ R) := {
-    toAddEquiv := LinearEquiv.lTensor S b.repr
-    map_smul' := sorry }
-  let g : S ⊗[R] (ι →₀ R) ≃ₗ[S] ι →₀ S := by
-    have := ibc'_pow.equiv
-
-
-
-example : IsBaseChange S ibc.toDualHom := by
-  apply of_equiv
-  swap
-
-end
-=======
 theorem toDualBaseChangeHom_apply_comp (f : Module.Dual R V) (v : V) :
     ibc.toDualBaseChangeHom (1 ⊗ₜ[R] f) (j v) = algebraMap R A (f v) := by
   simp [toDualBaseChangeHom, toDualHom, toDual, Module.Dual.congr, LinearEquiv.congrLeft,
@@ -427,6 +197,5 @@
   apply of_equiv (toDualBaseChangeLinearEquiv ibc)
   intro f
   simp [toDualBaseChangeLinearEquiv, toDualBaseChangeHom]
->>>>>>> 5d3dc02a
 
 end IsBaseChange