--- conflicted
+++ resolved
@@ -344,19 +344,12 @@
 theorem smul_tmul_smul (r s : R) (m : M) (n : N) : (r • m) ⊗ₜ[R] (s • n) = (r * s) • m ⊗ₜ[R] n := by
   simp_rw [smul_tmul, tmul_smul, mul_smul]
 
-<<<<<<< HEAD
-theorem tsmul_eq_smul_one_tuml {S : Type*} [Semiring S] [Module R S] [SMulCommClass R S S]
-    (s : S) (m : M) : s ⊗ₜ[R] m = s • (1 ⊗ₜ[R] m) := by
-  nth_rw 1 [← mul_one s, ← smul_eq_mul, smul_tmul']
-
-=======
 theorem tmul_eq_smul_one_tmul {S : Type*} [Semiring S] [Module R S] [SMulCommClass R S S]
     (s : S) (m : M) : s ⊗ₜ[R] m = s • (1 ⊗ₜ[R] m) := by
   nth_rw 1 [← mul_one s, ← smul_eq_mul, smul_tmul']
 
 @[deprecated (since := "2025-07-08")] alias tsmul_eq_smul_one_tuml := tmul_eq_smul_one_tmul
 
->>>>>>> c19e62e7
 instance leftModule : Module R'' (M ⊗[R] N) :=
   { add_smul := TensorProduct.add_smul
     zero_smul := TensorProduct.zero_smul }
