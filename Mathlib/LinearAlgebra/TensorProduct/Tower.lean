--- conflicted
+++ resolved
@@ -647,15 +647,13 @@
 def _root_.LinearEquiv.baseChange (e : M ≃ₗ[R] N) : A ⊗[R] M ≃ₗ[A] A ⊗[R] N :=
   AlgebraTensorModule.congr (.refl _ _) e
 
-<<<<<<< HEAD
 theorem _root_.LinearEquiv.coe_baseChange (f : M ≃ₗ[R] N) :
     (f.baseChange R A M N) = f.toLinearMap.baseChange A :=
    rfl
-=======
+   
 theorem _root_.LinearEquiv.baseChange_tmul (e : M ≃ₗ[R] N) (a : A) (m : M) :
     LinearEquiv.baseChange R A M N e (a ⊗ₜ[R] m) = a ⊗ₜ e m :=
   rfl
->>>>>>> feb1bf6e
 
 /-- `baseChange` as a linear map.
 
@@ -675,14 +673,11 @@
     (f ^ n).baseChange A = f.baseChange A ^ n :=
   map_pow (Module.End.baseChangeHom _ _ _) f n
 
-<<<<<<< HEAD
-=======
 @[simp]
 theorem _root_.LinearEquiv.coe_baseChange (e : M ≃ₗ[R] N) :
     (e.baseChange R A M N : (A ⊗[R] M →ₗ[A] A ⊗[R] N)) = LinearMap.baseChange A e :=
   rfl
 
->>>>>>> feb1bf6e
 @[simp]
 theorem _root_.LinearEquiv.baseChange_one :
     (1 : M ≃ₗ[R] M).baseChange R A M M = 1 := by
