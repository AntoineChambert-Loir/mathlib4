/-
Copyright (c) 2014 Jeremy Avigad. All rights reserved.
Released under Apache 2.0 license as described in the file LICENSE.
Authors: Jeremy Avigad, Andrew Zipperer, Haitao Zhang, Minchao Wu, Yury Kudryashov
-/
import Mathlib.Data.Set.Image

/-!
# Restrict the domain of a function to a set

## Main definitions

* `Set.restrict f s` : restrict the domain of `f` to the set `s`;
* `Set.codRestrict f s h` : given `h : ∀ x, f x ∈ s`, restrict the codomain of `f` to the set `s`;
-/

variable {α β γ δ : Type*} {ι : Sort*} {π : α → Type*}

open Equiv Equiv.Perm Function

namespace Set

/-! ### Restrict -/
section restrict

/-- Restrict domain of a function `f` to a set `s`. Same as `Subtype.restrict` but this version
takes an argument `↥s` instead of `Subtype s`. -/
def restrict (s : Set α) (f : ∀ a : α, π a) : ∀ a : s, π a := fun x => f x

theorem restrict_def (s : Set α) : s.restrict (π := π) = fun f x ↦ f x := rfl

theorem restrict_eq (f : α → β) (s : Set α) : s.restrict f = f ∘ Subtype.val :=
  rfl

@[simp] lemma restrict_id (s : Set α) : restrict s id = Subtype.val := rfl

@[simp, grind =]
theorem restrict_apply (f : (a : α) → π a) (s : Set α) (x : s) : s.restrict f x = f x :=
  rfl

theorem restrict_eq_iff {f : ∀ a, π a} {s : Set α} {g : ∀ a : s, π a} :
    restrict s f = g ↔ ∀ (a) (ha : a ∈ s), f a = g ⟨a, ha⟩ :=
  funext_iff.trans Subtype.forall

theorem eq_restrict_iff {s : Set α} {f : ∀ a : s, π a} {g : ∀ a, π a} :
    f = restrict s g ↔ ∀ (a) (ha : a ∈ s), f ⟨a, ha⟩ = g a :=
  funext_iff.trans Subtype.forall

@[simp]
theorem range_restrict (f : α → β) (s : Set α) : Set.range (s.restrict f) = f '' s :=
  (range_comp _ _).trans <| congr_arg (f '' ·) Subtype.range_coe

theorem image_restrict (f : α → β) (s t : Set α) :
    s.restrict f '' (Subtype.val ⁻¹' t) = f '' (t ∩ s) := by
  rw [restrict_eq, image_comp, image_preimage_eq_inter_range, Subtype.range_coe]

@[simp]
theorem restrict_dite {s : Set α} [∀ x, Decidable (x ∈ s)] (f : ∀ a ∈ s, β)
    (g : ∀ a ∉ s, β) :
    (s.restrict fun a => if h : a ∈ s then f a h else g a h) = (fun a : s => f a a.2) :=
  funext fun a => dif_pos a.2

@[simp]
theorem restrict_dite_compl {s : Set α} [∀ x, Decidable (x ∈ s)] (f : ∀ a ∈ s, β)
    (g : ∀ a ∉ s, β) :
    (sᶜ.restrict fun a => if h : a ∈ s then f a h else g a h) = (fun a : (sᶜ : Set α) => g a a.2) :=
  funext fun a => dif_neg a.2

@[simp]
theorem restrict_ite (f g : α → β) (s : Set α) [∀ x, Decidable (x ∈ s)] :
    (s.restrict fun a => if a ∈ s then f a else g a) = s.restrict f :=
  restrict_dite _ _

@[simp]
theorem restrict_ite_compl (f g : α → β) (s : Set α) [∀ x, Decidable (x ∈ s)] :
    (sᶜ.restrict fun a => if a ∈ s then f a else g a) = sᶜ.restrict g :=
  restrict_dite_compl _ _

@[simp]
theorem restrict_piecewise (f g : α → β) (s : Set α) [∀ x, Decidable (x ∈ s)] :
    s.restrict (piecewise s f g) = s.restrict f :=
  restrict_ite _ _ _

@[simp]
theorem restrict_piecewise_compl (f g : α → β) (s : Set α) [∀ x, Decidable (x ∈ s)] :
    sᶜ.restrict (piecewise s f g) = sᶜ.restrict g :=
  restrict_ite_compl _ _ _

theorem restrict_extend_range (f : α → β) (g : α → γ) (g' : β → γ) :
    (range f).restrict (extend f g g') = fun x => g x.coe_prop.choose := by
  classical
  exact restrict_dite _ _

@[simp]
theorem restrict_extend_compl_range (f : α → β) (g : α → γ) (g' : β → γ) :
    (range f)ᶜ.restrict (extend f g g') = g' ∘ Subtype.val := by
  classical
  exact restrict_dite_compl _ _

/-- If a function `f` is restricted to a set `t`, and `s ⊆ t`, this is the restriction to `s`. -/
@[simp]
def restrict₂ {s t : Set α} (hst : s ⊆ t) (f : ∀ a : t, π a) : ∀ a : s, π a :=
  fun x => f ⟨x.1, hst x.2⟩

theorem restrict₂_def {s t : Set α} (hst : s ⊆ t) :
    restrict₂ (π := π) hst = fun f x ↦ f ⟨x.1, hst x.2⟩ := rfl

theorem restrict₂_comp_restrict {s t : Set α} (hst : s ⊆ t) :
    (restrict₂ (π := π) hst) ∘ t.restrict = s.restrict := rfl

theorem restrict₂_comp_restrict₂ {s t u : Set α} (hst : s ⊆ t) (htu : t ⊆ u) :
    (restrict₂ (π := π) hst) ∘ (restrict₂ htu) = restrict₂ (hst.trans htu) := rfl

theorem range_extend_subset (f : α → β) (g : α → γ) (g' : β → γ) :
    range (extend f g g') ⊆ range g ∪ g' '' (range f)ᶜ := by
  classical
  rintro _ ⟨y, rfl⟩
  rw [extend_def]
  split_ifs with h
  exacts [Or.inl (mem_range_self _), Or.inr (mem_image_of_mem _ h)]

theorem range_extend {f : α → β} (hf : Injective f) (g : α → γ) (g' : β → γ) :
    range (extend f g g') = range g ∪ g' '' (range f)ᶜ := by
  refine (range_extend_subset _ _ _).antisymm ?_
  rintro z (⟨x, rfl⟩ | ⟨y, hy, rfl⟩)
  exacts [⟨f x, hf.extend_apply _ _ _⟩, ⟨y, extend_apply' _ _ _ hy⟩]

/-- Restrict codomain of a function `f` to a set `s`. Same as `Subtype.coind` but this version
has codomain `↥s` instead of `Subtype s`. -/
def codRestrict (f : ι → α) (s : Set α) (h : ∀ x, f x ∈ s) : ι → s := fun x => ⟨f x, h x⟩

@[simp]
theorem val_codRestrict_apply (f : ι → α) (s : Set α) (h : ∀ x, f x ∈ s) (x : ι) :
    (codRestrict f s h x : α) = f x :=
  rfl

@[simp]
theorem restrict_comp_codRestrict {f : ι → α} {g : α → β} {b : Set α} (h : ∀ x, f x ∈ b) :
    b.restrict g ∘ b.codRestrict f h = g ∘ f :=
  rfl

@[simp]
theorem injective_codRestrict {f : ι → α} {s : Set α} (h : ∀ x, f x ∈ s) :
    Injective (codRestrict f s h) ↔ Injective f := by
  simp only [Injective, Subtype.ext_iff, val_codRestrict_apply]

alias ⟨_, _root_.Function.Injective.codRestrict⟩ := injective_codRestrict

<<<<<<< HEAD
@[simp] theorem range_codRestrict {f : ι → α} {s : Set α} (h : ∀ x, f x ∈ s) :
    range (s.codRestrict f h) = ((↑) : s → α) ⁻¹' range f := by
  ext; simp [Subtype.ext_iff]

theorem surjective_codRestrict {f : ι → α} {s : Set α} (h : ∀ x, f x ∈ s) :
    (s.codRestrict f h).Surjective ↔ range f = s := by
  simp [← range_eq_univ, Subset.antisymm_iff (a := range f), range_subset_iff, h]
=======
theorem codRestrict_range_surjective (f : ι → α) :
    ((range f).codRestrict f mem_range_self).Surjective := by
  rintro ⟨b, ⟨a, rfl⟩⟩
  exact ⟨a, rfl⟩
>>>>>>> e2aa38b8

variable {s : Set α} {f₁ f₂ : α → β}

@[simp]
theorem restrict_eq_restrict_iff : restrict s f₁ = restrict s f₂ ↔ EqOn f₁ f₂ s :=
  restrict_eq_iff

end restrict

variable {s s₁ s₂ : Set α} {t t₁ t₂ : Set β} {p : Set γ} {f f₁ f₂ : α → β} {g g₁ g₂ : β → γ}
  {f' f₁' f₂' : β → α} {g' : γ → β} {a : α} {b : β}

section MapsTo

theorem MapsTo.restrict_commutes (f : α → β) (s : Set α) (t : Set β) (h : MapsTo f s t) :
    Subtype.val ∘ h.restrict f s t = f ∘ Subtype.val :=
  rfl

@[simp]
theorem MapsTo.val_restrict_apply (h : MapsTo f s t) (x : s) : (h.restrict f s t x : β) = f x :=
  rfl

theorem MapsTo.coe_iterate_restrict {f : α → α} (h : MapsTo f s s) (x : s) (k : ℕ) :
    h.restrict^[k] x = f^[k] x := by
  induction k with
  | zero => simp
  | succ k ih => simp only [iterate_succ', comp_apply, val_restrict_apply, ih]

/-- Restricting the domain and then the codomain is the same as `MapsTo.restrict`. -/
@[simp]
theorem codRestrict_restrict (h : ∀ x : s, f x ∈ t) :
    codRestrict (s.restrict f) t h = MapsTo.restrict f s t fun x hx => h ⟨x, hx⟩ :=
  rfl

/-- Reverse of `Set.codRestrict_restrict`. -/
theorem MapsTo.restrict_eq_codRestrict (h : MapsTo f s t) :
    h.restrict f s t = codRestrict (s.restrict f) t fun x => h x.2 :=
  rfl

theorem MapsTo.coe_restrict (h : Set.MapsTo f s t) :
    Subtype.val ∘ h.restrict f s t = s.restrict f :=
  rfl

theorem MapsTo.range_restrict (f : α → β) (s : Set α) (t : Set β) (h : MapsTo f s t) :
    range (h.restrict f s t) = Subtype.val ⁻¹' (f '' s) :=
  Set.range_subtype_map f h

theorem mapsTo_iff_exists_map_subtype : MapsTo f s t ↔ ∃ g : s → t, ∀ x : s, f x = g x :=
  ⟨fun h => ⟨h.restrict f s t, fun _ => rfl⟩, fun ⟨g, hg⟩ x hx => by
    rw [hg ⟨x, hx⟩]
    apply Subtype.coe_prop⟩

theorem surjective_mapsTo_image_restrict (f : α → β) (s : Set α) :
    Surjective ((mapsTo_image f s).restrict f s (f '' s)) := fun ⟨_, x, hs, hxy⟩ =>
  ⟨⟨x, hs⟩, Subtype.ext hxy⟩

end MapsTo

/-! ### Restriction onto preimage -/
section

variable (t)

variable (f s) in
theorem image_restrictPreimage :
    t.restrictPreimage f '' (Subtype.val ⁻¹' s) = Subtype.val ⁻¹' (f '' s) := by
  delta Set.restrictPreimage
  rw [← (Subtype.coe_injective).image_injective.eq_iff, ← image_comp, MapsTo.restrict_commutes,
    image_comp, Subtype.image_preimage_coe, Subtype.image_preimage_coe, image_preimage_inter]

variable (f) in
theorem range_restrictPreimage : range (t.restrictPreimage f) = Subtype.val ⁻¹' range f := by
  simp only [← image_univ, ← image_restrictPreimage, preimage_univ]

@[simp]
theorem restrictPreimage_mk (h : a ∈ f ⁻¹' t) : t.restrictPreimage f ⟨a, h⟩ = ⟨f a, h⟩ := rfl

theorem image_val_preimage_restrictPreimage {u : Set t} :
    Subtype.val '' (t.restrictPreimage f ⁻¹' u) = f ⁻¹' (Subtype.val '' u) := by
  ext
  simp

theorem preimage_restrictPreimage {u : Set t} :
    t.restrictPreimage f ⁻¹' u = (fun a : f ⁻¹' t ↦ f a) ⁻¹' (Subtype.val '' u) := by
  rw [← preimage_preimage (g := f) (f := Subtype.val), ← image_val_preimage_restrictPreimage,
    preimage_image_eq _ Subtype.val_injective]

lemma restrictPreimage_injective (hf : Injective f) : Injective (t.restrictPreimage f) :=
  fun _ _ e => Subtype.coe_injective <| hf <| Subtype.mk.inj e

lemma restrictPreimage_surjective (hf : Surjective f) : Surjective (t.restrictPreimage f) :=
  fun x => ⟨⟨_, ((hf x).choose_spec.symm ▸ x.2 : _ ∈ t)⟩, Subtype.ext (hf x).choose_spec⟩

lemma restrictPreimage_bijective (hf : Bijective f) : Bijective (t.restrictPreimage f) :=
  ⟨t.restrictPreimage_injective hf.1, t.restrictPreimage_surjective hf.2⟩

alias _root_.Function.Injective.restrictPreimage := Set.restrictPreimage_injective
alias _root_.Function.Surjective.restrictPreimage := Set.restrictPreimage_surjective
alias _root_.Function.Bijective.restrictPreimage := Set.restrictPreimage_bijective

end

/-! ### Injectivity on a set -/
section injOn

theorem injOn_iff_injective : InjOn f s ↔ Injective (s.restrict f) :=
  ⟨fun H a b h => Subtype.eq <| H a.2 b.2 h, fun H a as b bs h =>
    congr_arg Subtype.val <| @H ⟨a, as⟩ ⟨b, bs⟩ h⟩

alias ⟨InjOn.injective, _⟩ := Set.injOn_iff_injective

theorem MapsTo.restrict_inj (h : MapsTo f s t) : Injective (h.restrict f s t) ↔ InjOn f s := by
  rw [h.restrict_eq_codRestrict, injective_codRestrict, injOn_iff_injective]

end injOn

/-! ### Surjectivity on a set -/
section surjOn

theorem surjOn_iff_surjective : SurjOn f s univ ↔ Surjective (s.restrict f) :=
  ⟨fun H b =>
    let ⟨a, as, e⟩ := @H b trivial
    ⟨⟨a, as⟩, e⟩,
    fun H b _ =>
    let ⟨⟨a, as⟩, e⟩ := H b
    ⟨a, as, e⟩⟩

@[simp]
theorem MapsTo.restrict_surjective_iff (h : MapsTo f s t) :
    Surjective (MapsTo.restrict _ _ _ h) ↔ SurjOn f s t := by
  refine ⟨fun h' b hb ↦ ?_, fun h' ⟨b, hb⟩ ↦ ?_⟩
  · obtain ⟨⟨a, ha⟩, ha'⟩ := h' ⟨b, hb⟩
    replace ha' : f a = b := by simpa [Subtype.ext_iff] using ha'
    rw [← ha']
    exact mem_image_of_mem f ha
  · obtain ⟨a, ha, rfl⟩ := h' hb
    exact ⟨⟨a, ha⟩, rfl⟩

end surjOn

end Set<|MERGE_RESOLUTION|>--- conflicted
+++ resolved
@@ -146,7 +146,6 @@
 
 alias ⟨_, _root_.Function.Injective.codRestrict⟩ := injective_codRestrict
 
-<<<<<<< HEAD
 @[simp] theorem range_codRestrict {f : ι → α} {s : Set α} (h : ∀ x, f x ∈ s) :
     range (s.codRestrict f h) = ((↑) : s → α) ⁻¹' range f := by
   ext; simp [Subtype.ext_iff]
@@ -154,12 +153,11 @@
 theorem surjective_codRestrict {f : ι → α} {s : Set α} (h : ∀ x, f x ∈ s) :
     (s.codRestrict f h).Surjective ↔ range f = s := by
   simp [← range_eq_univ, Subset.antisymm_iff (a := range f), range_subset_iff, h]
-=======
+  
 theorem codRestrict_range_surjective (f : ι → α) :
     ((range f).codRestrict f mem_range_self).Surjective := by
   rintro ⟨b, ⟨a, rfl⟩⟩
   exact ⟨a, rfl⟩
->>>>>>> e2aa38b8
 
 variable {s : Set α} {f₁ f₂ : α → β}
 
