--- conflicted
+++ resolved
@@ -827,11 +827,7 @@
   have hle := encard_le_encard_of_injOn hf f_inj
   to_encard_tac; rwa [ht.cast_ncard_eq, (ht.finite_of_encard_le hle).cast_ncard_eq]
 
-<<<<<<< HEAD
-theorem ncard_range_of_injective {α β : Type*} {f : α → β} (hf : Function.Injective f) :
-=======
 theorem ncard_range_of_injective (hf : Function.Injective f) :
->>>>>>> 9bee9f3e
     (range f).ncard = Nat.card α := by
   rw [← image_univ, ncard_image_of_injective univ hf, ncard_univ]
 
@@ -924,20 +920,12 @@
   to_encard_tac
   rw [hs.cast_ncard_eq, ht.cast_ncard_eq, (hs.union ht).cast_ncard_eq, encard_union_eq h]
 
-<<<<<<< HEAD
-theorem ncard_union_eq_iff {α : Type*} {s t : Set α} (hs : s.Finite := by toFinite_tac)
-=======
 theorem ncard_union_eq_iff (hs : s.Finite := by toFinite_tac)
->>>>>>> 9bee9f3e
     (ht : t.Finite := by toFinite_tac) : (s ∪ t).ncard = s.ncard + t.ncard ↔ Disjoint s t := by
   rw [← ncard_union_add_ncard_inter s t hs ht, left_eq_add,
     ncard_eq_zero (hs.inter_of_left t), disjoint_iff_inter_eq_empty]
 
-<<<<<<< HEAD
-theorem ncard_union_lt {α : Type*} {s t : Set α} (hs : s.Finite := by toFinite_tac)
-=======
 theorem ncard_union_lt (hs : s.Finite := by toFinite_tac)
->>>>>>> 9bee9f3e
     (ht : t.Finite := by toFinite_tac) (h : ¬ Disjoint s t) :
     (s ∪ t).ncard < s.ncard + t.ncard :=
   (ncard_union_le s t).lt_of_ne (mt (ncard_union_eq_iff hs ht).mp h)
