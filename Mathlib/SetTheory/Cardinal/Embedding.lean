--- conflicted
+++ resolved
@@ -87,8 +87,4 @@
   obtain ⟨k, rfl⟩ := Nat.exists_eq_add_of_le hmn
   exact Fin.Embedding.restrictSurjective_of_add_le_natCard hn
 
-<<<<<<< HEAD
-
-=======
->>>>>>> 33f651ce
 end Fin.Embedding