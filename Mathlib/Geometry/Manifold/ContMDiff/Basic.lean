/-
Copyright (c) 2020 Sébastien Gouëzel. All rights reserved.
Released under Apache 2.0 license as described in the file LICENSE.
Authors: Sébastien Gouëzel, Floris van Doorn
-/
import Mathlib.Geometry.Manifold.ContMDiff.Defs

/-!
## Basic properties of `C^n` functions between manifolds

In this file, we show that standard operations on `C^n` maps between manifolds are `C^n` :
* `ContMDiffOn.comp` gives the invariance of the `Cⁿ` property under composition
* `contMDiff_id` gives the smoothness of the identity
* `contMDiff_const` gives the smoothness of constant functions
* `contMDiff_inclusion` shows that the inclusion between open sets of a topological space is `C^n`
* `contMDiff_isOpenEmbedding` shows that if `M` has a `ChartedSpace` structure induced by an open
  embedding `e : M → H`, then `e` is `C^n`.

## Tags
chain rule, manifolds, higher derivative

-/

open Filter Function Set Topology
open scoped Manifold ContDiff

variable {𝕜 : Type*} [NontriviallyNormedField 𝕜]
  -- declare the prerequisites for a charted space `M` over the pair `(E, H)`.
  {E : Type*}
  [NormedAddCommGroup E] [NormedSpace 𝕜 E] {H : Type*} [TopologicalSpace H]
  {I : ModelWithCorners 𝕜 E H} {M : Type*} [TopologicalSpace M]
  -- declare the prerequisites for a charted space `M'` over the pair `(E', H')`.
  {E' : Type*}
  [NormedAddCommGroup E'] [NormedSpace 𝕜 E'] {H' : Type*} [TopologicalSpace H']
  {I' : ModelWithCorners 𝕜 E' H'} {M' : Type*} [TopologicalSpace M']
  -- declare the prerequisites for a charted space `M''` over the pair `(E'', H'')`.
  {E'' : Type*}
  [NormedAddCommGroup E''] [NormedSpace 𝕜 E''] {H'' : Type*} [TopologicalSpace H'']
  {I'' : ModelWithCorners 𝕜 E'' H''} {M'' : Type*} [TopologicalSpace M'']

section ChartedSpace
variable [ChartedSpace H M] [ChartedSpace H' M'] [ChartedSpace H'' M'']
  -- declare functions, sets, points and smoothness indices
  {f : M → M'} {s : Set M} {x : M} {n : WithTop ℕ∞}

/-! ### Regularity of the composition of `C^n` functions between manifolds -/

section Composition

/-- The composition of `C^n` functions within domains at points is `C^n`. -/
theorem ContMDiffWithinAt.comp {t : Set M'} {g : M' → M''} (x : M)
    (hg : ContMDiffWithinAt I' I'' n g t (f x)) (hf : ContMDiffWithinAt I I' n f s x)
    (st : MapsTo f s t) : ContMDiffWithinAt I I'' n (g ∘ f) s x := by
  rw [contMDiffWithinAt_iff] at hg hf ⊢
  refine ⟨hg.1.comp hf.1 st, ?_⟩
  set e := extChartAt I x
  set e' := extChartAt I' (f x)
  have : e' (f x) = (writtenInExtChartAt I I' x f) (e x) := by simp only [e, e', mfld_simps]
  rw [this] at hg
  have A : ∀ᶠ y in 𝓝[e.symm ⁻¹' s ∩ range I] e x, f (e.symm y) ∈ t ∧ f (e.symm y) ∈ e'.source := by
    simp only [e, ← map_extChartAt_nhdsWithin, eventually_map]
    filter_upwards [hf.1.tendsto (extChartAt_source_mem_nhds (I := I') (f x)),
      inter_mem_nhdsWithin s (extChartAt_source_mem_nhds (I := I) x)]
    rintro x' (hfx' : f x' ∈ e'.source) ⟨hx's, hx'⟩
    simp only [e, true_and, e.left_inv hx', st hx's, *]
  refine ((hg.2.comp _ (hf.2.mono inter_subset_right)
      ((mapsTo_preimage _ _).mono_left inter_subset_left)).mono_of_mem_nhdsWithin
      (inter_mem ?_ self_mem_nhdsWithin)).congr_of_eventuallyEq ?_ ?_
  · filter_upwards [A]
    rintro x' ⟨ht, hfx'⟩
    simp only [*, e, e',mem_preimage, writtenInExtChartAt, (· ∘ ·), mem_inter_iff, e'.left_inv,
      true_and]
    exact mem_range_self _
  · filter_upwards [A]
    rintro x' ⟨-, hfx'⟩
    simp only [*, e, e', (· ∘ ·), writtenInExtChartAt, e'.left_inv]
  · simp only [e, e', writtenInExtChartAt, (· ∘ ·), mem_extChartAt_source,
      e.left_inv, e'.left_inv]

/-- See note [comp_of_eq lemmas] -/
theorem ContMDiffWithinAt.comp_of_eq {t : Set M'} {g : M' → M''} {x : M} {y : M'}
    (hg : ContMDiffWithinAt I' I'' n g t y) (hf : ContMDiffWithinAt I I' n f s x)
    (st : MapsTo f s t) (hx : f x = y) : ContMDiffWithinAt I I'' n (g ∘ f) s x := by
  subst hx; exact hg.comp x hf st

/-- The composition of `C^n` functions on domains is `C^n`. -/
theorem ContMDiffOn.comp {t : Set M'} {g : M' → M''} (hg : ContMDiffOn I' I'' n g t)
    (hf : ContMDiffOn I I' n f s) (st : s ⊆ f ⁻¹' t) : ContMDiffOn I I'' n (g ∘ f) s := fun x hx =>
  (hg _ (st hx)).comp x (hf x hx) st

/-- The composition of `C^n` functions on domains is `C^n`. -/
theorem ContMDiffOn.comp' {t : Set M'} {g : M' → M''} (hg : ContMDiffOn I' I'' n g t)
    (hf : ContMDiffOn I I' n f s) : ContMDiffOn I I'' n (g ∘ f) (s ∩ f ⁻¹' t) :=
  hg.comp (hf.mono inter_subset_left) inter_subset_right

/-- The composition of `C^n` functions is `C^n`. -/
theorem ContMDiff.comp {g : M' → M''} (hg : ContMDiff I' I'' n g) (hf : ContMDiff I I' n f) :
    ContMDiff I I'' n (g ∘ f) := by
  rw [← contMDiffOn_univ] at hf hg ⊢
  exact hg.comp hf subset_preimage_univ

/-- The composition of `C^n` functions within domains at points is `C^n`. -/
theorem ContMDiffWithinAt.comp' {t : Set M'} {g : M' → M''} (x : M)
    (hg : ContMDiffWithinAt I' I'' n g t (f x)) (hf : ContMDiffWithinAt I I' n f s x) :
    ContMDiffWithinAt I I'' n (g ∘ f) (s ∩ f ⁻¹' t) x :=
  hg.comp x (hf.mono inter_subset_left) inter_subset_right

/-- `g ∘ f` is `C^n` within `s` at `x` if `g` is `C^n` at `f x` and
`f` is `C^n` within `s` at `x`. -/
theorem ContMDiffAt.comp_contMDiffWithinAt {g : M' → M''} (x : M)
    (hg : ContMDiffAt I' I'' n g (f x)) (hf : ContMDiffWithinAt I I' n f s x) :
    ContMDiffWithinAt I I'' n (g ∘ f) s x :=
  hg.comp x hf (mapsTo_univ _ _)

/-- `g ∘ f` is `C^n` within `s` at `x` if `g` is `C^n` at `f x` and
`f` is `C^n` within `s` at `x`. -/
theorem ContMDiffAt.comp_contMDiffWithinAt_of_eq {g : M' → M''} {x : M} {y : M'}
    (hg : ContMDiffAt I' I'' n g y) (hf : ContMDiffWithinAt I I' n f s x) (hx : f x = y) :
    ContMDiffWithinAt I I'' n (g ∘ f) s x := by
  subst hx; exact hg.comp_contMDiffWithinAt x hf

/-- The composition of `C^n` functions at points is `C^n`. -/
nonrec theorem ContMDiffAt.comp {g : M' → M''} (x : M) (hg : ContMDiffAt I' I'' n g (f x))
    (hf : ContMDiffAt I I' n f x) : ContMDiffAt I I'' n (g ∘ f) x :=
  hg.comp x hf (mapsTo_univ _ _)

/-- See note [comp_of_eq lemmas] -/
theorem ContMDiffAt.comp_of_eq {g : M' → M''} {x : M} {y : M'} (hg : ContMDiffAt I' I'' n g y)
    (hf : ContMDiffAt I I' n f x) (hx : f x = y) : ContMDiffAt I I'' n (g ∘ f) x := by
  subst hx; exact hg.comp x hf

theorem ContMDiff.comp_contMDiffOn {f : M → M'} {g : M' → M''} {s : Set M}
    (hg : ContMDiff I' I'' n g) (hf : ContMDiffOn I I' n f s) : ContMDiffOn I I'' n (g ∘ f) s :=
  hg.contMDiffOn.comp hf Set.subset_preimage_univ

theorem ContMDiffOn.comp_contMDiff {t : Set M'} {g : M' → M''} (hg : ContMDiffOn I' I'' n g t)
    (hf : ContMDiff I I' n f) (ht : ∀ x, f x ∈ t) : ContMDiff I I'' n (g ∘ f) :=
  contMDiffOn_univ.mp <| hg.comp hf.contMDiffOn fun x _ => ht x

end Composition

/-! ### The identity is `C^n` -/

section id

theorem contMDiff_id : ContMDiff I I n (id : M → M) :=
  ContMDiff.of_le
    ((contDiffWithinAt_localInvariantProp ⊤).liftProp_id contDiffWithinAtProp_id) le_top

theorem contMDiffOn_id : ContMDiffOn I I n (id : M → M) s :=
  contMDiff_id.contMDiffOn

theorem contMDiffAt_id : ContMDiffAt I I n (id : M → M) x :=
  contMDiff_id.contMDiffAt

theorem contMDiffWithinAt_id : ContMDiffWithinAt I I n (id : M → M) s x :=
  contMDiffAt_id.contMDiffWithinAt

end id

/-! ### Constants are `C^n` -/

section const
variable {c : M'}

theorem contMDiff_const : ContMDiff I I' n fun _ : M => c := by
  intro x
  refine ⟨continuousWithinAt_const, ?_⟩
  simp only [ContDiffWithinAtProp, Function.comp_def]
  exact contDiffWithinAt_const

@[to_additive]
theorem contMDiff_one [One M'] : ContMDiff I I' n (1 : M → M') := by
  simp only [Pi.one_def, contMDiff_const]

theorem contMDiffOn_const : ContMDiffOn I I' n (fun _ : M => c) s :=
  contMDiff_const.contMDiffOn

@[to_additive]
theorem contMDiffOn_one [One M'] : ContMDiffOn I I' n (1 : M → M') s :=
  contMDiff_one.contMDiffOn

theorem contMDiffAt_const : ContMDiffAt I I' n (fun _ : M => c) x :=
  contMDiff_const.contMDiffAt

@[to_additive]
theorem contMDiffAt_one [One M'] : ContMDiffAt I I' n (1 : M → M') x :=
  contMDiff_one.contMDiffAt

theorem contMDiffWithinAt_const : ContMDiffWithinAt I I' n (fun _ : M => c) s x :=
  contMDiffAt_const.contMDiffWithinAt

@[to_additive]
theorem contMDiffWithinAt_one [One M'] : ContMDiffWithinAt I I' n (1 : M → M') s x :=
  contMDiffAt_const.contMDiffWithinAt

@[nontriviality]
theorem contMDiff_of_subsingleton [Subsingleton M'] : ContMDiff I I' n f := by
  intro x
  rw [Subsingleton.elim f fun _ => (f x)]
  exact contMDiffAt_const

@[nontriviality]
theorem contMDiffAt_of_subsingleton [Subsingleton M'] : ContMDiffAt I I' n f x :=
  contMDiff_of_subsingleton.contMDiffAt

@[nontriviality]
theorem contMDiffWithinAt_of_subsingleton [Subsingleton M'] : ContMDiffWithinAt I I' n f s x :=
  contMDiffAt_of_subsingleton.contMDiffWithinAt

@[nontriviality]
theorem contMDiffOn_of_subsingleton [Subsingleton M'] : ContMDiffOn I I' n f s :=
  contMDiff_of_subsingleton.contMDiffOn

lemma contMDiff_of_discreteTopology [DiscreteTopology M] :
    ContMDiff I I' n f := by
  intro x
  -- f is locally constant, and constant functions are smooth.
  apply contMDiff_const (c := f x).contMDiffAt.congr_of_eventuallyEq
  simp [EventuallyEq]

end const

/-- `f` is continuously differentiable if it is cont. differentiable at
each `x ∈ mulTSupport f`. -/
@[to_additive "`f` is continuously differentiable if it is continuously
differentiable at each `x ∈ tsupport f`."]
theorem contMDiff_of_mulTSupport [One M'] {f : M → M'}
    (hf : ∀ x ∈ mulTSupport f, ContMDiffAt I I' n f x) : ContMDiff I I' n f := by
  intro x
  by_cases hx : x ∈ mulTSupport f
  · exact hf x hx
  · exact ContMDiffAt.congr_of_eventuallyEq contMDiffAt_const
      (notMem_mulTSupport_iff_eventuallyEq.1 hx)

@[to_additive contMDiffWithinAt_of_notMem]
theorem contMDiffWithinAt_of_notMem_mulTSupport {f : M → M'} [One M'] {x : M}
    (hx : x ∉ mulTSupport f) (n : WithTop ℕ∞) (s : Set M) : ContMDiffWithinAt I I' n f s x := by
  apply contMDiffWithinAt_const.congr_of_eventuallyEq
    (eventually_nhdsWithin_of_eventually_nhds <| notMem_mulTSupport_iff_eventuallyEq.mp hx)
    (image_eq_one_of_notMem_mulTSupport hx)

@[deprecated (since := "2025-05-23")]
alias contMDiffWithinAt_of_not_mem := contMDiffWithinAt_of_notMem

@[to_additive existing contMDiffWithinAt_of_not_mem, deprecated (since := "2025-05-23")]
alias contMDiffWithinAt_of_not_mem_mulTSupport := contMDiffWithinAt_of_notMem_mulTSupport

/-- `f` is continuously differentiable at each point outside of its `mulTSupport`. -/
@[to_additive contMDiffAt_of_notMem]
theorem contMDiffAt_of_notMem_mulTSupport {f : M → M'} [One M'] {x : M}
    (hx : x ∉ mulTSupport f) (n : WithTop ℕ∞) : ContMDiffAt I I' n f x :=
  contMDiffWithinAt_of_notMem_mulTSupport hx n univ

@[deprecated (since := "2025-05-23")]
alias contMDiffAt_of_not_mem := contMDiffAt_of_notMem

@[to_additive existing contMDiffAt_of_not_mem, deprecated (since := "2025-05-23")]
alias contMDiffAt_of_not_mem_mulTSupport := contMDiffAt_of_notMem_mulTSupport


/-! ### Being `C^k` on a union of open sets can be tested on each set -/
section contMDiff_union

variable {s t : Set M}

/-- If a function is `C^k` on two open sets, it is also `C^n` on their union. -/
lemma ContMDiffOn.union_of_isOpen (hf : ContMDiffOn I I' n f s) (hf' : ContMDiffOn I I' n f t)
    (hs : IsOpen s) (ht : IsOpen t) :
    ContMDiffOn I I' n f (s ∪ t) := by
  intro x hx
  obtain (hx | hx) := hx
  · exact (hf x hx).contMDiffAt (hs.mem_nhds hx) |>.contMDiffWithinAt
  · exact (hf' x hx).contMDiffAt (ht.mem_nhds hx) |>.contMDiffWithinAt

/-- A function is `C^k` on two open sets iff it is `C^k` on their union. -/
lemma contMDiffOn_union_iff_of_isOpen (hs : IsOpen s) (ht : IsOpen t) :
    ContMDiffOn I I' n f (s ∪ t) ↔ ContMDiffOn I I' n f s ∧ ContMDiffOn I I' n f t :=
  ⟨fun h ↦ ⟨h.mono subset_union_left, h.mono subset_union_right⟩,
   fun ⟨hfs, hft⟩ ↦ ContMDiffOn.union_of_isOpen hfs hft hs ht⟩

lemma contMDiff_of_contMDiffOn_union_of_isOpen (hf : ContMDiffOn I I' n f s)
    (hf' : ContMDiffOn I I' n f t) (hst : s ∪ t = univ) (hs : IsOpen s) (ht : IsOpen t) :
    ContMDiff I I' n f := by
  rw [← contMDiffOn_univ, ← hst]
  exact hf.union_of_isOpen hf' hs ht

/-- If a function is `C^k` on open sets `s i`, it is `C^k` on their union -/
lemma ContMDiffOn.iUnion_of_isOpen {ι : Type*} {s : ι → Set M}
    (hf : ∀ i : ι, ContMDiffOn I I' n f (s i)) (hs : ∀ i, IsOpen (s i)) :
    ContMDiffOn I I' n f (⋃ i, s i) := by
  rintro x ⟨si, ⟨i, rfl⟩, hxsi⟩
  exact (hf i).contMDiffAt ((hs i).mem_nhds hxsi) |>.contMDiffWithinAt

/-- A function is `C^k` on a union of open sets `s i` iff it is `C^k` on each `s i`. -/
<<<<<<< HEAD
lemma contMDiffOn_iUnion_iff_of_isOpen  {ι : Type*} {s : ι → Set M}
=======
lemma contMDiffOn_iUnion_iff_of_isOpen {ι : Type*} {s : ι → Set M}
>>>>>>> c19e62e7
    (hs : ∀ i, IsOpen (s i)) :
    ContMDiffOn I I' n f (⋃ i, s i) ↔ ∀ i : ι, ContMDiffOn I I' n f (s i) :=
  ⟨fun h i ↦ h.mono <| subset_iUnion_of_subset i fun _ a ↦ a,
   fun h ↦ ContMDiffOn.iUnion_of_isOpen h hs⟩

lemma contMDiff_of_contMDiffOn_iUnion_of_isOpen {ι : Type*} {s : ι → Set M}
    (hf : ∀ i : ι, ContMDiffOn I I' n f (s i)) (hs : ∀ i, IsOpen (s i)) (hs' : ⋃ i, s i = univ) :
    ContMDiff I I' n f := by
  rw [← contMDiffOn_univ, ← hs']
  exact ContMDiffOn.iUnion_of_isOpen hf hs

end contMDiff_union


/-! ### The inclusion map from one open set to another is `C^n` -/

section Inclusion

open TopologicalSpace

theorem contMDiffAt_subtype_iff {n : WithTop ℕ∞} {U : Opens M} {f : M → M'} {x : U} :
    ContMDiffAt I I' n (fun x : U ↦ f x) x ↔ ContMDiffAt I I' n f x :=
  ((contDiffWithinAt_localInvariantProp n).liftPropAt_iff_comp_subtype_val _ _).symm

@[deprecated (since := "2024-11-20")] alias contMdiffAt_subtype_iff := contMDiffAt_subtype_iff

theorem contMDiff_subtype_val {n : WithTop ℕ∞} {U : Opens M} :
    ContMDiff I I n (Subtype.val : U → M) :=
  fun _ ↦ contMDiffAt_subtype_iff.mpr contMDiffAt_id

@[to_additive]
theorem ContMDiff.extend_one [T2Space M] [One M'] {n : WithTop ℕ∞} {U : Opens M} {f : U → M'}
    (supp : HasCompactMulSupport f) (diff : ContMDiff I I' n f) :
    ContMDiff I I' n (Subtype.val.extend f 1) := fun x ↦ by
  refine contMDiff_of_mulTSupport (fun x h ↦ ?_) _
  lift x to U using Subtype.coe_image_subset _ _
    (supp.mulTSupport_extend_one_subset continuous_subtype_val h)
  rw [← contMDiffAt_subtype_iff]
  simp_rw [← comp_def]
  rw [extend_comp Subtype.val_injective]
  exact diff.contMDiffAt

theorem contMDiff_inclusion {n : WithTop ℕ∞} {U V : Opens M} (h : U ≤ V) :
    ContMDiff I I n (Opens.inclusion h : U → V) := by
  rintro ⟨x, hx : x ∈ U⟩
  apply (contDiffWithinAt_localInvariantProp n).liftProp_inclusion
  intro y
  dsimp only [ContDiffWithinAtProp, id_comp, preimage_univ]
  rw [Set.univ_inter]
  exact contDiffWithinAt_id.congr I.rightInvOn (congr_arg I (I.left_inv y))

end Inclusion

end ChartedSpace

/-! ### Open embeddings and their inverses are `C^n` -/

section

variable {e : M → H} (h : IsOpenEmbedding e) {n : WithTop ℕ∞}

/-- If the `ChartedSpace` structure on a manifold `M` is given by an open embedding `e : M → H`,
then `e` is `C^n`. -/
lemma contMDiff_isOpenEmbedding [Nonempty M] :
    haveI := h.singletonChartedSpace; ContMDiff I I n e := by
  haveI := h.isManifold_singleton (I := I) (n := ω)
  rw [@contMDiff_iff _ _ _ _ _ _ _ _ _ _ h.singletonChartedSpace]
  use h.continuous
  intros x y
  -- show the function is actually the identity on the range of I ∘ e
  apply contDiffOn_id.congr
  intros z hz
  -- factorise into the chart `e` and the model `id`
  simp only [mfld_simps]
  rw [h.toPartialHomeomorph_right_inv]
  · rw [I.right_inv]
    apply mem_of_subset_of_mem _ hz.1
    exact letI := h.singletonChartedSpace; extChartAt_target_subset_range (I := I) x
  · -- `hz` implies that `z ∈ range (I ∘ e)`
    have := hz.1
    rw [@extChartAt_target _ _ _ _ _ _ _ _ _ _ h.singletonChartedSpace] at this
    have := this.1
    rw [mem_preimage, PartialHomeomorph.singletonChartedSpace_chartAt_eq,
      h.toPartialHomeomorph_target] at this
    exact this

/-- If the `ChartedSpace` structure on a manifold `M` is given by an open embedding `e : M → H`,
then the inverse of `e` is `C^n`. -/
lemma contMDiffOn_isOpenEmbedding_symm [Nonempty M] :
    haveI := h.singletonChartedSpace; ContMDiffOn I I
      n (IsOpenEmbedding.toPartialHomeomorph e h).symm (range e) := by
  haveI := h.isManifold_singleton (I := I) (n := ω)
  rw [@contMDiffOn_iff]
  constructor
  · rw [← h.toPartialHomeomorph_target]
    exact (h.toPartialHomeomorph e).continuousOn_symm
  · intros z hz
    -- show the function is actually the identity on the range of I ∘ e
    apply contDiffOn_id.congr
    intros z hz
    -- factorise into the chart `e` and the model `id`
    simp only [mfld_simps]
    have : I.symm z ∈ range e := by
      rw [ModelWithCorners.symm, ← mem_preimage]
      exact hz.2.1
    rw [h.toPartialHomeomorph_right_inv e this]
    apply I.right_inv
    exact mem_of_subset_of_mem (extChartAt_target_subset_range _) hz.1

variable [ChartedSpace H M]
variable [Nonempty M'] {e' : M' → H'} (h' : IsOpenEmbedding e')

/-- Let `M'` be a manifold whose chart structure is given by an open embedding `e'` into its model
space `H'`. If `e' ∘ f : M → H'` is `C^n`, then `f` is `C^n`.

This is useful, for example, when `e' ∘ f = g ∘ e` for smooth maps `e : M → X` and `g : X → H'`. -/
lemma ContMDiff.of_comp_isOpenEmbedding {f : M → M'} (hf : ContMDiff I I' n (e' ∘ f)) :
    haveI := h'.singletonChartedSpace; ContMDiff I I' n f := by
  have : f = (h'.toPartialHomeomorph e').symm ∘ e' ∘ f := by
    ext
    rw [Function.comp_apply, Function.comp_apply, IsOpenEmbedding.toPartialHomeomorph_left_inv]
  rw [this]
  apply @ContMDiffOn.comp_contMDiff _ _ _ _ _ _ _ _ _ _ _ _ _ _ _ _ _ _ _ _ _ _ _ _ _ _ _ _
    h'.singletonChartedSpace _ _ (range e') _ (contMDiffOn_isOpenEmbedding_symm h') hf
  simp

end<|MERGE_RESOLUTION|>--- conflicted
+++ resolved
@@ -293,11 +293,7 @@
   exact (hf i).contMDiffAt ((hs i).mem_nhds hxsi) |>.contMDiffWithinAt
 
 /-- A function is `C^k` on a union of open sets `s i` iff it is `C^k` on each `s i`. -/
-<<<<<<< HEAD
-lemma contMDiffOn_iUnion_iff_of_isOpen  {ι : Type*} {s : ι → Set M}
-=======
 lemma contMDiffOn_iUnion_iff_of_isOpen {ι : Type*} {s : ι → Set M}
->>>>>>> c19e62e7
     (hs : ∀ i, IsOpen (s i)) :
     ContMDiffOn I I' n f (⋃ i, s i) ↔ ∀ i : ι, ContMDiffOn I I' n f (s i) :=
   ⟨fun h i ↦ h.mono <| subset_iUnion_of_subset i fun _ a ↦ a,
