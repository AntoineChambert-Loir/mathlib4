/-
Copyright (c) 2017 Johannes Hölzl. All rights reserved.
Released under Apache 2.0 license as described in the file LICENSE.
Authors: Johannes Hölzl, Mario Carneiro, Yury Kudryashov
-/
module

public import Mathlib.Order.Filter.Tendsto
public import Mathlib.Data.Set.Accumulate
public import Mathlib.Topology.Bornology.Basic
public import Mathlib.Topology.ContinuousOn
public import Mathlib.Topology.Ultrafilter
public import Mathlib.Topology.Defs.Ultrafilter

/-!
# Compact sets and compact spaces

## Main results

* `isCompact_univ_pi`: **Tychonov's theorem** - an arbitrary product of compact sets
  is compact.

* `isCompact_generateFrom`: **Alexander's subbasis theorem** - suppose `X` is a topological space
  with a subbasis `S` and `s` is a subset of `X`, then `s` is compact if for any open cover of `s`
  with all elements taken from `S`, there is a finite subcover.
-/

@[expose] public section

open Set Filter Topology TopologicalSpace Function

universe u v

variable {X : Type u} {Y : Type v} {ι : Type*}
variable [TopologicalSpace X] [TopologicalSpace Y] {s t : Set X} {f : X → Y}

-- compact sets
section Compact

lemma IsCompact.exists_clusterPt (hs : IsCompact s) {f : Filter X} [NeBot f] (hf : f ≤ 𝓟 s) :
    ∃ x ∈ s, ClusterPt x f := hs hf

lemma IsCompact.exists_mapClusterPt {ι : Type*} (hs : IsCompact s) {f : Filter ι} [NeBot f]
    {u : ι → X} (hf : Filter.map u f ≤ 𝓟 s) :
    ∃ x ∈ s, MapClusterPt x f u := hs hf

lemma IsCompact.exists_clusterPt_of_frequently {l : Filter X} (hs : IsCompact s)
    (hl : ∃ᶠ x in l, x ∈ s) : ∃ a ∈ s, ClusterPt a l :=
  let ⟨a, has, ha⟩ := @hs _ (frequently_mem_iff_neBot.mp hl) inf_le_right
  ⟨a, has, ha.mono inf_le_left⟩

lemma IsCompact.exists_mapClusterPt_of_frequently {l : Filter ι} {f : ι → X} (hs : IsCompact s)
    (hf : ∃ᶠ x in l, f x ∈ s) : ∃ a ∈ s, MapClusterPt a l f :=
  hs.exists_clusterPt_of_frequently hf

/-- The complement to a compact set belongs to a filter `f` if it belongs to each filter
`𝓝 x ⊓ f`, `x ∈ s`. -/
theorem IsCompact.compl_mem_sets (hs : IsCompact s) {f : Filter X} (hf : ∀ x ∈ s, sᶜ ∈ 𝓝 x ⊓ f) :
    sᶜ ∈ f := by
  contrapose! hf
  simp only [notMem_iff_inf_principal_compl, compl_compl, inf_assoc] at hf ⊢
  exact @hs _ hf inf_le_right

/-- The complement to a compact set belongs to a filter `f` if each `x ∈ s` has a neighborhood `t`
within `s` such that `tᶜ` belongs to `f`. -/
theorem IsCompact.compl_mem_sets_of_nhdsWithin (hs : IsCompact s) {f : Filter X}
    (hf : ∀ x ∈ s, ∃ t ∈ 𝓝[s] x, tᶜ ∈ f) : sᶜ ∈ f := by
  refine hs.compl_mem_sets fun x hx => ?_
  rcases hf x hx with ⟨t, ht, hst⟩
  replace ht := mem_inf_principal.1 ht
  apply mem_inf_of_inter ht hst
  rintro x ⟨h₁, h₂⟩ hs
  exact h₂ (h₁ hs)

/-- If `p : Set X → Prop` is stable under restriction and union, and each point `x`
  of a compact set `s` has a neighborhood `t` within `s` such that `p t`, then `p s` holds. -/
@[elab_as_elim]
theorem IsCompact.induction_on (hs : IsCompact s) {p : Set X → Prop} (he : p ∅)
    (hmono : ∀ ⦃s t⦄, s ⊆ t → p t → p s) (hunion : ∀ ⦃s t⦄, p s → p t → p (s ∪ t))
    (hnhds : ∀ x ∈ s, ∃ t ∈ 𝓝[s] x, p t) : p s := by
  let f : Filter X := comk p he (fun _t ht _s hsub ↦ hmono hsub ht) (fun _s hs _t ht ↦ hunion hs ht)
  have : sᶜ ∈ f := hs.compl_mem_sets_of_nhdsWithin (by simpa [f] using hnhds)
  rwa [← compl_compl s]

/-- The intersection of a compact set and a closed set is a compact set. -/
theorem IsCompact.inter_right (hs : IsCompact s) (ht : IsClosed t) : IsCompact (s ∩ t) := by
  intro f hnf hstf
  obtain ⟨x, hsx, hx⟩ : ∃ x ∈ s, ClusterPt x f :=
    hs (le_trans hstf (le_principal_iff.2 inter_subset_left))
  have : x ∈ t := ht.mem_of_nhdsWithin_neBot <|
    hx.mono <| le_trans hstf (le_principal_iff.2 inter_subset_right)
  exact ⟨x, ⟨hsx, this⟩, hx⟩

/-- The intersection of a closed set and a compact set is a compact set. -/
theorem IsCompact.inter_left (ht : IsCompact t) (hs : IsClosed s) : IsCompact (s ∩ t) :=
  inter_comm t s ▸ ht.inter_right hs

/-- The set difference of a compact set and an open set is a compact set. -/
theorem IsCompact.diff (hs : IsCompact s) (ht : IsOpen t) : IsCompact (s \ t) :=
  hs.inter_right (isClosed_compl_iff.mpr ht)

/-- A closed subset of a compact set is a compact set. -/
theorem IsCompact.of_isClosed_subset (hs : IsCompact s) (ht : IsClosed t) (h : t ⊆ s) :
    IsCompact t :=
  inter_eq_self_of_subset_right h ▸ hs.inter_right ht

theorem IsCompact.image_of_continuousOn {f : X → Y} (hs : IsCompact s) (hf : ContinuousOn f s) :
    IsCompact (f '' s) := by
  intro l lne ls
  have : NeBot (l.comap f ⊓ 𝓟 s) :=
    comap_inf_principal_neBot_of_image_mem lne (le_principal_iff.1 ls)
  obtain ⟨x, hxs, hx⟩ : ∃ x ∈ s, ClusterPt x (l.comap f ⊓ 𝓟 s) := @hs _ this inf_le_right
  haveI := hx.neBot
  use f x, mem_image_of_mem f hxs
  have : Tendsto f (𝓝 x ⊓ (comap f l ⊓ 𝓟 s)) (𝓝 (f x) ⊓ l) := by
    convert (hf x hxs).inf (@tendsto_comap _ _ f l) using 1
    rw [nhdsWithin]
    ac_rfl
  exact this.neBot

theorem IsCompact.image {f : X → Y} (hs : IsCompact s) (hf : Continuous f) : IsCompact (f '' s) :=
  hs.image_of_continuousOn hf.continuousOn

theorem IsCompact.adherence_nhdset {f : Filter X} (hs : IsCompact s) (hf₂ : f ≤ 𝓟 s)
    (ht₁ : IsOpen t) (ht₂ : ∀ x ∈ s, ClusterPt x f → x ∈ t) : t ∈ f :=
  Classical.by_cases mem_of_eq_bot fun (this : f ⊓ 𝓟 tᶜ ≠ ⊥) =>
    let ⟨x, hx, (hfx : ClusterPt x <| f ⊓ 𝓟 tᶜ)⟩ := @hs _ ⟨this⟩ <| inf_le_of_left_le hf₂
    have : x ∈ t := ht₂ x hx hfx.of_inf_left
    have : tᶜ ∩ t ∈ 𝓝[tᶜ] x := inter_mem_nhdsWithin _ (IsOpen.mem_nhds ht₁ this)
    have A : 𝓝[tᶜ] x = ⊥ := empty_mem_iff_bot.1 <| compl_inter_self t ▸ this
    have : 𝓝[tᶜ] x ≠ ⊥ := hfx.of_inf_right.ne
    absurd A this

theorem isCompact_iff_ultrafilter_le_nhds :
    IsCompact s ↔ ∀ f : Ultrafilter X, ↑f ≤ 𝓟 s → ∃ x ∈ s, ↑f ≤ 𝓝 x := by
  refine (forall_neBot_le_iff ?_).trans ?_
  · rintro f g hle ⟨x, hxs, hxf⟩
    exact ⟨x, hxs, hxf.mono hle⟩
  · simp only [Ultrafilter.clusterPt_iff]

alias ⟨IsCompact.ultrafilter_le_nhds, _⟩ := isCompact_iff_ultrafilter_le_nhds

theorem isCompact_iff_ultrafilter_le_nhds' :
    IsCompact s ↔ ∀ f : Ultrafilter X, s ∈ f → ∃ x ∈ s, ↑f ≤ 𝓝 x := by
  simp only [isCompact_iff_ultrafilter_le_nhds, le_principal_iff, Ultrafilter.mem_coe]

alias ⟨IsCompact.ultrafilter_le_nhds', _⟩ := isCompact_iff_ultrafilter_le_nhds'

/-- If a compact set belongs to a filter and this filter has a unique cluster point `y` in this set,
then the filter is less than or equal to `𝓝 y`. -/
lemma IsCompact.le_nhds_of_unique_clusterPt (hs : IsCompact s) {l : Filter X} {y : X}
    (hmem : s ∈ l) (h : ∀ x ∈ s, ClusterPt x l → x = y) : l ≤ 𝓝 y := by
  refine le_iff_ultrafilter.2 fun f hf ↦ ?_
  rcases hs.ultrafilter_le_nhds' f (hf hmem) with ⟨x, hxs, hx⟩
  convert ← hx
  exact h x hxs (.mono (.of_le_nhds hx) hf)

/-- If values of `f : Y → X` belong to a compact set `s` eventually along a filter `l`
and `y` is a unique `MapClusterPt` for `f` along `l` in `s`,
then `f` tends to `𝓝 y` along `l`. -/
lemma IsCompact.tendsto_nhds_of_unique_mapClusterPt {Y} {l : Filter Y} {y : X} {f : Y → X}
    (hs : IsCompact s) (hmem : ∀ᶠ x in l, f x ∈ s) (h : ∀ x ∈ s, MapClusterPt x l f → x = y) :
    Tendsto f l (𝓝 y) :=
  hs.le_nhds_of_unique_clusterPt (mem_map.2 hmem) h

/-- For every open directed cover of a compact set, there exists a single element of the
cover which itself includes the set. -/
theorem IsCompact.elim_directed_cover {ι : Type v} [hι : Nonempty ι] (hs : IsCompact s)
    (U : ι → Set X) (hUo : ∀ i, IsOpen (U i)) (hsU : s ⊆ ⋃ i, U i) (hdU : Directed (· ⊆ ·) U) :
    ∃ i, s ⊆ U i :=
  hι.elim fun i₀ =>
    IsCompact.induction_on hs ⟨i₀, empty_subset _⟩ (fun _ _ hs ⟨i, hi⟩ => ⟨i, hs.trans hi⟩)
      (fun _ _ ⟨i, hi⟩ ⟨j, hj⟩ =>
        let ⟨k, hki, hkj⟩ := hdU i j
        ⟨k, union_subset (Subset.trans hi hki) (Subset.trans hj hkj)⟩)
      fun _x hx =>
      let ⟨i, hi⟩ := mem_iUnion.1 (hsU hx)
      ⟨U i, mem_nhdsWithin_of_mem_nhds (IsOpen.mem_nhds (hUo i) hi), i, Subset.refl _⟩

/-- For every open cover of a compact set, there exists a finite subcover. -/
theorem IsCompact.elim_finite_subcover {ι : Type v} (hs : IsCompact s) (U : ι → Set X)
    (hUo : ∀ i, IsOpen (U i)) (hsU : s ⊆ ⋃ i, U i) : ∃ t : Finset ι, s ⊆ ⋃ i ∈ t, U i :=
  hs.elim_directed_cover _ (fun _ => isOpen_biUnion fun i _ => hUo i)
    (iUnion_eq_iUnion_finset U ▸ hsU)
    (directed_of_isDirected_le fun _ _ h => biUnion_subset_biUnion_left h)

lemma IsCompact.elim_nhds_subcover_nhdsSet' (hs : IsCompact s) (U : ∀ x ∈ s, Set X)
    (hU : ∀ x hx, U x hx ∈ 𝓝 x) : ∃ t : Finset s, (⋃ x ∈ t, U x.1 x.2) ∈ 𝓝ˢ s := by
  rcases hs.elim_finite_subcover (fun x : s ↦ interior (U x x.2)) (fun _ ↦ isOpen_interior)
    fun x hx ↦ mem_iUnion.2 ⟨⟨x, hx⟩, mem_interior_iff_mem_nhds.2 <| hU _ _⟩ with ⟨t, hst⟩
  refine ⟨t, mem_nhdsSet_iff_forall.2 fun x hx ↦ ?_⟩
  rcases mem_iUnion₂.1 (hst hx) with ⟨y, hyt, hy⟩
  refine mem_of_superset ?_ (subset_biUnion_of_mem hyt)
  exact mem_interior_iff_mem_nhds.1 hy

lemma IsCompact.elim_nhds_subcover_nhdsSet (hs : IsCompact s) {U : X → Set X}
    (hU : ∀ x ∈ s, U x ∈ 𝓝 x) : ∃ t : Finset X, (∀ x ∈ t, x ∈ s) ∧ (⋃ x ∈ t, U x) ∈ 𝓝ˢ s := by
  let ⟨t, ht⟩ := hs.elim_nhds_subcover_nhdsSet' (fun x _ => U x) hU
  classical
  exact ⟨t.image (↑), fun x hx =>
    let ⟨y, _, hyx⟩ := Finset.mem_image.1 hx
    hyx ▸ y.2,
    by rwa [Finset.set_biUnion_finset_image]⟩

theorem IsCompact.elim_nhds_subcover' (hs : IsCompact s) (U : ∀ x ∈ s, Set X)
    (hU : ∀ x (hx : x ∈ s), U x ‹x ∈ s› ∈ 𝓝 x) : ∃ t : Finset s, s ⊆ ⋃ x ∈ t, U (x : s) x.2 :=
  (hs.elim_nhds_subcover_nhdsSet' U hU).imp fun _ ↦ subset_of_mem_nhdsSet

theorem IsCompact.elim_nhds_subcover (hs : IsCompact s) (U : X → Set X) (hU : ∀ x ∈ s, U x ∈ 𝓝 x) :
    ∃ t : Finset X, (∀ x ∈ t, x ∈ s) ∧ s ⊆ ⋃ x ∈ t, U x :=
  (hs.elim_nhds_subcover_nhdsSet hU).imp fun _ h ↦ h.imp_right subset_of_mem_nhdsSet

theorem IsCompact.elim_nhdsWithin_subcover' (hs : IsCompact s) (U : ∀ x ∈ s, Set X)
    (hU : ∀ x (hx : x ∈ s), U x hx ∈ 𝓝[s] x) : ∃ t : Finset s, s ⊆ ⋃ x ∈ t, U x x.2 := by
  choose V V_nhds hV using fun x hx => mem_nhdsWithin_iff_exists_mem_nhds_inter.1 (hU x hx)
  refine (hs.elim_nhds_subcover' V V_nhds).imp fun t ht =>
    subset_trans ?_ (iUnion₂_mono fun x _ => hV x x.2)
  simpa [← iUnion_inter, ← iUnion_coe_set]

theorem IsCompact.elim_nhdsWithin_subcover (hs : IsCompact s) (U : X → Set X)
    (hU : ∀ x ∈ s, U x ∈ 𝓝[s] x) : ∃ t : Finset X, (∀ x ∈ t, x ∈ s) ∧ s ⊆ ⋃ x ∈ t, U x := by
  choose! V V_nhds hV using fun x hx => mem_nhdsWithin_iff_exists_mem_nhds_inter.1 (hU x hx)
  refine (hs.elim_nhds_subcover V V_nhds).imp fun t ⟨t_sub_s, ht⟩ =>
    ⟨t_sub_s, subset_trans ?_ (iUnion₂_mono fun x hx => hV x (t_sub_s x hx))⟩
  simpa [← iUnion_inter]

/-- The neighborhood filter of a compact set is disjoint with a filter `l` if and only if the
neighborhood filter of each point of this set is disjoint with `l`. -/
theorem IsCompact.disjoint_nhdsSet_left {l : Filter X} (hs : IsCompact s) :
    Disjoint (𝓝ˢ s) l ↔ ∀ x ∈ s, Disjoint (𝓝 x) l := by
  refine ⟨fun h x hx => h.mono_left <| nhds_le_nhdsSet hx, fun H => ?_⟩
  choose! U hxU hUl using fun x hx => (nhds_basis_opens x).disjoint_iff_left.1 (H x hx)
  choose hxU hUo using hxU
  rcases hs.elim_nhds_subcover U fun x hx => (hUo x hx).mem_nhds (hxU x hx) with ⟨t, hts, hst⟩
  refine (hasBasis_nhdsSet _).disjoint_iff_left.2
    ⟨⋃ x ∈ t, U x, ⟨isOpen_biUnion fun x hx => hUo x (hts x hx), hst⟩, ?_⟩
  rw [compl_iUnion₂, biInter_finset_mem]
  exact fun x hx => hUl x (hts x hx)

/-- A filter `l` is disjoint with the neighborhood filter of a compact set if and only if it is
disjoint with the neighborhood filter of each point of this set. -/
theorem IsCompact.disjoint_nhdsSet_right {l : Filter X} (hs : IsCompact s) :
    Disjoint l (𝓝ˢ s) ↔ ∀ x ∈ s, Disjoint l (𝓝 x) := by
  simpa only [disjoint_comm] using hs.disjoint_nhdsSet_left

-- TODO: reformulate using `Disjoint`
/-- For every directed family of closed sets whose intersection avoids a compact set,
there exists a single element of the family which itself avoids this compact set. -/
theorem IsCompact.elim_directed_family_closed {ι : Type v} [Nonempty ι] (hs : IsCompact s)
    (t : ι → Set X) (htc : ∀ i, IsClosed (t i)) (hst : (s ∩ ⋂ i, t i) = ∅)
    (hdt : Directed (· ⊇ ·) t) : ∃ i : ι, s ∩ t i = ∅ :=
  let ⟨t, ht⟩ :=
    hs.elim_directed_cover (compl ∘ t) (fun i => (htc i).isOpen_compl)
      (by
        simpa only [subset_def, not_forall, eq_empty_iff_forall_notMem, mem_iUnion, exists_prop,
          mem_inter_iff, not_and, mem_iInter, mem_compl_iff] using hst)
      (hdt.mono_comp _ fun _ _ => compl_subset_compl.mpr)
  ⟨t, by
    simpa only [subset_def, not_forall, eq_empty_iff_forall_notMem, mem_iUnion, exists_prop,
      mem_inter_iff, not_and, mem_iInter, mem_compl_iff] using ht⟩

-- TODO: reformulate using `Disjoint`
/-- For every family of closed sets whose intersection avoids a compact set,
there exists a finite subfamily whose intersection avoids this compact set. -/
theorem IsCompact.elim_finite_subfamily_closed {ι : Type v} (hs : IsCompact s)
    (t : ι → Set X) (htc : ∀ i, IsClosed (t i)) (hst : (s ∩ ⋂ i, t i) = ∅) :
    ∃ u : Finset ι, (s ∩ ⋂ i ∈ u, t i) = ∅ :=
  hs.elim_directed_family_closed _ (fun _ ↦ isClosed_biInter fun _ _ ↦ htc _)
    (by rwa [← iInter_eq_iInter_finset])
    (directed_of_isDirected_le fun _ _ h ↦ biInter_subset_biInter_left h)

/-- To show that a compact set intersects the intersection of a family of closed sets,
  it is sufficient to show that it intersects every finite subfamily. -/
theorem IsCompact.inter_iInter_nonempty {ι : Type v} (hs : IsCompact s) (t : ι → Set X)
    (htc : ∀ i, IsClosed (t i)) (hst : ∀ u : Finset ι, (s ∩ ⋂ i ∈ u, t i).Nonempty) :
    (s ∩ ⋂ i, t i).Nonempty := by
  contrapose! hst
  exact hs.elim_finite_subfamily_closed t htc hst

/-- Cantor's intersection theorem for `iInter`:
the intersection of a directed family of nonempty compact closed sets is nonempty. -/
theorem IsCompact.nonempty_iInter_of_directed_nonempty_isCompact_isClosed
    {ι : Type v} [hι : Nonempty ι] (t : ι → Set X) (htd : Directed (· ⊇ ·) t)
    (htn : ∀ i, (t i).Nonempty) (htc : ∀ i, IsCompact (t i)) (htcl : ∀ i, IsClosed (t i)) :
    (⋂ i, t i).Nonempty := by
  let i₀ := hι.some
  suffices (t i₀ ∩ ⋂ i, t i).Nonempty by
    rwa [inter_eq_right.mpr (iInter_subset _ i₀)] at this
  simp only [nonempty_iff_ne_empty] at htn ⊢
  apply mt ((htc i₀).elim_directed_family_closed t htcl)
  push_neg
  simp only [← nonempty_iff_ne_empty] at htn ⊢
  refine ⟨htd, fun i => ?_⟩
  rcases htd i₀ i with ⟨j, hji₀, hji⟩
  exact (htn j).mono (subset_inter hji₀ hji)

/-- Cantor's intersection theorem for `sInter`:
the intersection of a directed family of nonempty compact closed sets is nonempty. -/
theorem IsCompact.nonempty_sInter_of_directed_nonempty_isCompact_isClosed
    {S : Set (Set X)} [hS : Nonempty S] (hSd : DirectedOn (· ⊇ ·) S) (hSn : ∀ U ∈ S, U.Nonempty)
    (hSc : ∀ U ∈ S, IsCompact U) (hScl : ∀ U ∈ S, IsClosed U) : (⋂₀ S).Nonempty := by
  rw [sInter_eq_iInter]
  exact IsCompact.nonempty_iInter_of_directed_nonempty_isCompact_isClosed _
    (DirectedOn.directed_val hSd) (fun i ↦ hSn i i.2) (fun i ↦ hSc i i.2) (fun i ↦ hScl i i.2)

/-- Cantor's intersection theorem for sequences indexed by `ℕ`:
the intersection of a decreasing sequence of nonempty compact closed sets is nonempty. -/
theorem IsCompact.nonempty_iInter_of_sequence_nonempty_isCompact_isClosed (t : ℕ → Set X)
    (htd : ∀ i, t (i + 1) ⊆ t i) (htn : ∀ i, (t i).Nonempty) (ht0 : IsCompact (t 0))
    (htcl : ∀ i, IsClosed (t i)) : (⋂ i, t i).Nonempty :=
  have tmono : Antitone t := antitone_nat_of_succ_le htd
  have htd : Directed (· ⊇ ·) t := tmono.directed_ge
  have : ∀ i, t i ⊆ t 0 := fun i => tmono <| Nat.zero_le i
  have htc : ∀ i, IsCompact (t i) := fun i => ht0.of_isClosed_subset (htcl i) (this i)
  IsCompact.nonempty_iInter_of_directed_nonempty_isCompact_isClosed t htd htn htc htcl

/-- For every open cover of a compact set, there exists a finite subcover. -/
theorem IsCompact.elim_finite_subcover_image {b : Set ι} {c : ι → Set X} (hs : IsCompact s)
    (hc₁ : ∀ i ∈ b, IsOpen (c i)) (hc₂ : s ⊆ ⋃ i ∈ b, c i) :
    ∃ b', b' ⊆ b ∧ Set.Finite b' ∧ s ⊆ ⋃ i ∈ b', c i := by
  simp only [Subtype.forall', biUnion_eq_iUnion] at hc₁ hc₂
  rcases hs.elim_finite_subcover (fun i => c i : b → Set X) hc₁ hc₂ with ⟨d, hd⟩
  refine ⟨Subtype.val '' (d : Set b), ?_, d.finite_toSet.image _, ?_⟩
  · simp
  · rwa [biUnion_image]

/-- A set `s` is compact if for every open cover of `s`, there exists a finite subcover. -/
theorem isCompact_of_finite_subcover
    (h : ∀ {ι : Type u} (U : ι → Set X), (∀ i, IsOpen (U i)) → (s ⊆ ⋃ i, U i) →
      ∃ t : Finset ι, s ⊆ ⋃ i ∈ t, U i) :
    IsCompact s := fun f hf hfs => by
  contrapose! h
  simp only [ClusterPt, not_neBot, ← disjoint_iff, SetCoe.forall',
    (nhds_basis_opens _).disjoint_iff_left] at h
  choose U hU hUf using h
  refine ⟨s, U, fun x => (hU x).2, fun x hx => mem_iUnion.2 ⟨⟨x, hx⟩, (hU _).1⟩, fun t ht => ?_⟩
  refine compl_notMem (le_principal_iff.1 hfs) ?_
  refine mem_of_superset ((biInter_finset_mem t).2 fun x _ => hUf x) ?_
  rw [subset_compl_comm, compl_iInter₂]
  simpa only [compl_compl]

-- TODO: reformulate using `Disjoint`
/-- A set `s` is compact if for every family of closed sets whose intersection avoids `s`,
there exists a finite subfamily whose intersection avoids `s`. -/
theorem isCompact_of_finite_subfamily_closed
    (h : ∀ {ι : Type u} (t : ι → Set X), (∀ i, IsClosed (t i)) → (s ∩ ⋂ i, t i) = ∅ →
      ∃ u : Finset ι, (s ∩ ⋂ i ∈ u, t i) = ∅) :
    IsCompact s :=
  isCompact_of_finite_subcover fun U hUo hsU => by
    rw [← disjoint_compl_right_iff_subset, compl_iUnion, disjoint_iff] at hsU
    rcases h (fun i => (U i)ᶜ) (fun i => (hUo _).isClosed_compl) hsU with ⟨t, ht⟩
    refine ⟨t, ?_⟩
    rwa [← disjoint_compl_right_iff_subset, compl_iUnion₂, disjoint_iff]

/-- A set `s` is compact if and only if
for every open cover of `s`, there exists a finite subcover. -/
theorem isCompact_iff_finite_subcover :
    IsCompact s ↔ ∀ {ι : Type u} (U : ι → Set X),
      (∀ i, IsOpen (U i)) → (s ⊆ ⋃ i, U i) → ∃ t : Finset ι, s ⊆ ⋃ i ∈ t, U i :=
  ⟨fun hs => hs.elim_finite_subcover, isCompact_of_finite_subcover⟩

/-- A set `s` is compact if and only if
for every family of closed sets whose intersection avoids `s`,
there exists a finite subfamily whose intersection avoids `s`. -/
theorem isCompact_iff_finite_subfamily_closed :
    IsCompact s ↔ ∀ {ι : Type u} (t : ι → Set X),
      (∀ i, IsClosed (t i)) → (s ∩ ⋂ i, t i) = ∅ → ∃ u : Finset ι, (s ∩ ⋂ i ∈ u, t i) = ∅ :=
  ⟨fun hs => hs.elim_finite_subfamily_closed, isCompact_of_finite_subfamily_closed⟩

/-- If `s : Set (X × Y)` belongs to `𝓝 x ×ˢ l` for all `x` from a compact set `K`,
then it belongs to `(𝓝ˢ K) ×ˢ l`,
i.e., there exist an open `U ⊇ K` and `t ∈ l` such that `U ×ˢ t ⊆ s`. -/
theorem IsCompact.mem_nhdsSet_prod_of_forall {K : Set X} {Y} {l : Filter Y} {s : Set (X × Y)}
    (hK : IsCompact K) (hs : ∀ x ∈ K, s ∈ 𝓝 x ×ˢ l) : s ∈ (𝓝ˢ K) ×ˢ l := by
  refine hK.induction_on (by simp) (fun t t' ht hs ↦ ?_) (fun t t' ht ht' ↦ ?_) fun x hx ↦ ?_
  · exact prod_mono (nhdsSet_mono ht) le_rfl hs
  · simp [sup_prod, *]
  · rcases ((nhds_basis_opens _).prod l.basis_sets).mem_iff.1 (hs x hx)
      with ⟨⟨u, v⟩, ⟨⟨hx, huo⟩, hv⟩, hs⟩
    refine ⟨u, nhdsWithin_le_nhds (huo.mem_nhds hx), mem_of_superset ?_ hs⟩
    exact prod_mem_prod (huo.mem_nhdsSet.2 Subset.rfl) hv

theorem IsCompact.nhdsSet_prod_eq_biSup {K : Set X} (hK : IsCompact K) {Y} (l : Filter Y) :
    (𝓝ˢ K) ×ˢ l = ⨆ x ∈ K, 𝓝 x ×ˢ l :=
  le_antisymm (fun s hs ↦ hK.mem_nhdsSet_prod_of_forall <| by simpa using hs)
    (iSup₂_le fun _ hx ↦ prod_mono (nhds_le_nhdsSet hx) le_rfl)

theorem IsCompact.prod_nhdsSet_eq_biSup {K : Set Y} (hK : IsCompact K) {X} (l : Filter X) :
    l ×ˢ (𝓝ˢ K) = ⨆ y ∈ K, l ×ˢ 𝓝 y := by
  simp only [prod_comm (f := l), hK.nhdsSet_prod_eq_biSup, map_iSup]

/-- If `s : Set (X × Y)` belongs to `l ×ˢ 𝓝 y` for all `y` from a compact set `K`,
then it belongs to `l ×ˢ (𝓝ˢ K)`,
i.e., there exist `t ∈ l` and an open `U ⊇ K` such that `t ×ˢ U ⊆ s`. -/
theorem IsCompact.mem_prod_nhdsSet_of_forall {K : Set Y} {X} {l : Filter X} {s : Set (X × Y)}
    (hK : IsCompact K) (hs : ∀ y ∈ K, s ∈ l ×ˢ 𝓝 y) : s ∈ l ×ˢ 𝓝ˢ K :=
  (hK.prod_nhdsSet_eq_biSup l).symm ▸ by simpa using hs

-- TODO: Is there a way to prove directly the `inf` version and then deduce the `Prod` one ?
-- That would seem a bit more natural.
theorem IsCompact.nhdsSet_inf_eq_biSup {K : Set X} (hK : IsCompact K) (l : Filter X) :
    (𝓝ˢ K) ⊓ l = ⨆ x ∈ K, 𝓝 x ⊓ l := by
  have : ∀ f : Filter X, f ⊓ l = comap (fun x ↦ (x, x)) (f ×ˢ l) := fun f ↦ by
    simpa only [comap_prod] using congrArg₂ (· ⊓ ·) comap_id.symm comap_id.symm
  simp_rw [this, ← comap_iSup, hK.nhdsSet_prod_eq_biSup]

theorem IsCompact.inf_nhdsSet_eq_biSup {K : Set X} (hK : IsCompact K) (l : Filter X) :
    l ⊓ (𝓝ˢ K) = ⨆ x ∈ K, l ⊓ 𝓝 x := by
  simp only [inf_comm l, hK.nhdsSet_inf_eq_biSup]

/-- If `s : Set X` belongs to `𝓝 x ⊓ l` for all `x` from a compact set `K`,
then it belongs to `(𝓝ˢ K) ⊓ l`,
i.e., there exist an open `U ⊇ K` and `T ∈ l` such that `U ∩ T ⊆ s`. -/
theorem IsCompact.mem_nhdsSet_inf_of_forall {K : Set X} {l : Filter X} {s : Set X}
    (hK : IsCompact K) (hs : ∀ x ∈ K, s ∈ 𝓝 x ⊓ l) : s ∈ (𝓝ˢ K) ⊓ l :=
  (hK.nhdsSet_inf_eq_biSup l).symm ▸ by simpa using hs

/-- If `s : Set S` belongs to `l ⊓ 𝓝 x` for all `x` from a compact set `K`,
then it belongs to `l ⊓ (𝓝ˢ K)`,
i.e., there exist `T ∈ l` and an open `U ⊇ K` such that `T ∩ U ⊆ s`. -/
theorem IsCompact.mem_inf_nhdsSet_of_forall {K : Set X} {l : Filter X} {s : Set X}
    (hK : IsCompact K) (hs : ∀ y ∈ K, s ∈ l ⊓ 𝓝 y) : s ∈ l ⊓ 𝓝ˢ K :=
  (hK.inf_nhdsSet_eq_biSup l).symm ▸ by simpa using hs

/-- To show that `∀ y ∈ K, P x y` holds for `x` close enough to `x₀` when `K` is compact,
it is sufficient to show that for all `y₀ ∈ K` there `P x y` holds for `(x, y)` close enough
to `(x₀, y₀)`.

Provided for backwards compatibility,
see `IsCompact.mem_prod_nhdsSet_of_forall` for a stronger statement.
-/
theorem IsCompact.eventually_forall_of_forall_eventually {x₀ : X} {K : Set Y} (hK : IsCompact K)
    {P : X → Y → Prop} (hP : ∀ y ∈ K, ∀ᶠ z : X × Y in 𝓝 (x₀, y), P z.1 z.2) :
    ∀ᶠ x in 𝓝 x₀, ∀ y ∈ K, P x y := by
  simp only [nhds_prod_eq, ← eventually_iSup, ← hK.prod_nhdsSet_eq_biSup] at hP
  exact hP.curry.mono fun _ h ↦ h.self_of_nhdsSet

theorem isCompact_empty : IsCompact (∅ : Set X) := fun _f hnf hsf =>
  Not.elim hnf.ne <| empty_mem_iff_bot.1 <| le_principal_iff.1 hsf

theorem isCompact_singleton {x : X} : IsCompact ({x} : Set X) := fun _ hf hfa =>
  ⟨x, rfl, ClusterPt.of_le_nhds'
    (hfa.trans <| by simpa only [principal_singleton] using pure_le_nhds x) hf⟩

theorem Set.Subsingleton.isCompact (hs : s.Subsingleton) : IsCompact s :=
  Subsingleton.induction_on hs isCompact_empty fun _ => isCompact_singleton

theorem Set.Finite.isCompact_biUnion {s : Set ι} {f : ι → Set X} (hs : s.Finite)
    (hf : ∀ i ∈ s, IsCompact (f i)) : IsCompact (⋃ i ∈ s, f i) :=
  isCompact_iff_ultrafilter_le_nhds'.2 fun l hl => by
    rw [Ultrafilter.finite_biUnion_mem_iff hs] at hl
    rcases hl with ⟨i, his, hi⟩
    rcases (hf i his).ultrafilter_le_nhds _ (le_principal_iff.2 hi) with ⟨x, hxi, hlx⟩
    exact ⟨x, mem_iUnion₂.2 ⟨i, his, hxi⟩, hlx⟩

theorem Finset.isCompact_biUnion (s : Finset ι) {f : ι → Set X} (hf : ∀ i ∈ s, IsCompact (f i)) :
    IsCompact (⋃ i ∈ s, f i) :=
  s.finite_toSet.isCompact_biUnion hf

theorem isCompact_accumulate {K : ℕ → Set X} (hK : ∀ n, IsCompact (K n)) (n : ℕ) :
    IsCompact (Accumulate K n) :=
  (finite_le_nat n).isCompact_biUnion fun k _ => hK k

theorem Set.Finite.isCompact_sUnion {S : Set (Set X)} (hf : S.Finite) (hc : ∀ s ∈ S, IsCompact s) :
    IsCompact (⋃₀ S) := by
  rw [sUnion_eq_biUnion]; exact hf.isCompact_biUnion hc

theorem isCompact_iUnion {ι : Sort*} {f : ι → Set X} [Finite ι] (h : ∀ i, IsCompact (f i)) :
    IsCompact (⋃ i, f i) :=
  (finite_range f).isCompact_sUnion <| forall_mem_range.2 h

@[simp] theorem Set.Finite.isCompact (hs : s.Finite) : IsCompact s :=
  biUnion_of_singleton s ▸ hs.isCompact_biUnion fun _ _ => isCompact_singleton

@[simp] theorem Set.sUnion_isCompact_eq_univ : ⋃₀ {(s : Set X) | IsCompact s} = univ :=
  eq_univ_of_forall <| fun x ↦ ⟨{x}, by simp⟩

theorem IsCompact.finite_of_discrete [DiscreteTopology X] (hs : IsCompact s) : s.Finite := by
  have : ∀ x : X, ({x} : Set X) ∈ 𝓝 x := by simp [nhds_discrete]
  rcases hs.elim_nhds_subcover (fun x => {x}) fun x _ => this x with ⟨t, _, hst⟩
  simp only [← t.set_biUnion_coe, biUnion_of_singleton] at hst
  exact t.finite_toSet.subset hst

theorem isCompact_iff_finite [DiscreteTopology X] : IsCompact s ↔ s.Finite :=
  ⟨fun h => h.finite_of_discrete, fun h => h.isCompact⟩

theorem IsCompact.union (hs : IsCompact s) (ht : IsCompact t) : IsCompact (s ∪ t) := by
  rw [union_eq_iUnion]; exact isCompact_iUnion fun b => by cases b <;> assumption

protected theorem IsCompact.insert (hs : IsCompact s) (a) : IsCompact (insert a s) :=
  isCompact_singleton.union hs

-- TODO: reformulate using `𝓝ˢ`
/-- If `V : ι → Set X` is a decreasing family of closed compact sets then any neighborhood of
`⋂ i, V i` contains some `V i`. We assume each `V i` is compact *and* closed because `X` is
not assumed to be Hausdorff. See `exists_subset_nhds_of_compact` for version assuming this. -/
theorem exists_subset_nhds_of_isCompact' [Nonempty ι] {V : ι → Set X}
    (hV : Directed (· ⊇ ·) V) (hV_cpct : ∀ i, IsCompact (V i)) (hV_closed : ∀ i, IsClosed (V i))
    {U : Set X} (hU : ∀ x ∈ ⋂ i, V i, U ∈ 𝓝 x) : ∃ i, V i ⊆ U := by
  obtain ⟨W, hsubW, W_op, hWU⟩ := exists_open_set_nhds hU
  suffices ∃ i, V i ⊆ W from this.imp fun i hi => hi.trans hWU
  by_contra! H
  replace H : ∀ i, (V i ∩ Wᶜ).Nonempty := fun i => Set.inter_compl_nonempty_iff.mpr (H i)
  have : (⋂ i, V i ∩ Wᶜ).Nonempty := by
    refine
      IsCompact.nonempty_iInter_of_directed_nonempty_isCompact_isClosed _ (fun i j => ?_) H
        (fun i => (hV_cpct i).inter_right W_op.isClosed_compl) fun i =>
        (hV_closed i).inter W_op.isClosed_compl
    rcases hV i j with ⟨k, hki, hkj⟩
    refine ⟨k, ⟨fun x => ?_, fun x => ?_⟩⟩ <;> simp only [and_imp, mem_inter_iff, mem_compl_iff] <;>
      tauto
  have : ¬⋂ i : ι, V i ⊆ W := by simpa [← iInter_inter, inter_compl_nonempty_iff]
  contradiction

omit [TopologicalSpace X] in
/--
**Alexander's subbasis theorem**. Suppose `X` is a topological space with a subbasis `S` and `s` is
a subset of `X`. Then `s` is compact if for any open cover of `s` with all elements taken from `S`,
there is a finite subcover.
-/
theorem isCompact_generateFrom [T : TopologicalSpace X]
    {S : Set (Set X)} (hTS : T = generateFrom S) {s : Set X}
    (h : ∀ P ⊆ S, s ⊆ ⋃₀ P → ∃ Q ⊆ P, Q.Finite ∧ s ⊆ ⋃₀ Q) :
    IsCompact s := by
  rw [isCompact_iff_ultrafilter_le_nhds', hTS]
  intro F hsF
  by_contra hF
  have hSF : ∀ x ∈ s, ∃ t, x ∈ t ∧ t ∈ S ∧ t ∉ F := by simpa [nhds_generateFrom] using hF
  choose! U hxU hSU hUF using hSF
  obtain ⟨Q, hQU, hQ, hsQ⟩ := h (U '' s) (by simpa [Set.subset_def])
    (fun x hx ↦ Set.mem_sUnion_of_mem (hxU _ hx) (by aesop))
  have : ∀ s ∈ Q, s ∉ F := fun s hsQ ↦ (hQU hsQ).choose_spec.2 ▸ hUF _ (hQU hsQ).choose_spec.1
  have hQF : ⋂₀ (compl '' Q) ∈ F.sets := by simpa [Filter.biInter_mem hQ, F.compl_mem_iff_notMem]
  have : ⋃₀ Q ∉ F := by
    simpa [-Set.sInter_image, ← Set.compl_sUnion, hsQ, F.compl_mem_iff_notMem] using hQF
  exact this (F.mem_of_superset hsF hsQ)

omit [TopologicalSpace X] in
theorem isCompact_generateFrom' [T : TopologicalSpace X]
    {S : Set (Set X)} (hTS : T = generateFrom S) {s : Set X}
    (h : ∀ (ι : Type u) (U : ι → S), s ⊆ ⋃ i, U i → ∃ J : Set ι, J.Finite ∧ s ⊆ ⋃ i ∈ J, U i) :
    IsCompact s := by
  apply isCompact_generateFrom hTS
  intro P hP hs
  rw [Set.sUnion_eq_iUnion] at hs
  obtain ⟨J, hJ, cover⟩ := h P (fun a ↦ ⟨a.1, hP a.2⟩) hs
  refine ⟨(fun x ↦ x.1) '' J, ⟨by simp, Set.Finite.image _ hJ, ?_⟩⟩
  simpa only [Set.sUnion_eq_iUnion, Set.iUnion_coe_set, Set.mem_image, Subtype.exists,
    exists_and_right, exists_eq_right, Set.iUnion_exists] using cover

namespace Filter

theorem hasBasis_cocompact : (cocompact X).HasBasis IsCompact compl :=
  hasBasis_biInf_principal'
    (fun s hs t ht =>
      ⟨s ∪ t, hs.union ht, compl_subset_compl.2 subset_union_left,
        compl_subset_compl.2 subset_union_right⟩)
    ⟨∅, isCompact_empty⟩

theorem mem_cocompact : s ∈ cocompact X ↔ ∃ t, IsCompact t ∧ tᶜ ⊆ s :=
  hasBasis_cocompact.mem_iff

theorem mem_cocompact' : s ∈ cocompact X ↔ ∃ t, IsCompact t ∧ sᶜ ⊆ t :=
  mem_cocompact.trans <| exists_congr fun _ => and_congr_right fun _ => compl_subset_comm

theorem _root_.IsCompact.compl_mem_cocompact (hs : IsCompact s) : sᶜ ∈ Filter.cocompact X :=
  hasBasis_cocompact.mem_of_mem hs

theorem cocompact_le_cofinite : cocompact X ≤ cofinite := fun s hs =>
  compl_compl s ▸ hs.isCompact.compl_mem_cocompact

theorem cocompact_eq_cofinite (X : Type*) [TopologicalSpace X] [DiscreteTopology X] :
    cocompact X = cofinite := by
  simp only [cocompact, hasBasis_cofinite.eq_biInf, isCompact_iff_finite]

/-- A filter is disjoint from the cocompact filter if and only if it contains a compact set. -/
theorem disjoint_cocompact_left (f : Filter X) :
    Disjoint (Filter.cocompact X) f ↔ ∃ K ∈ f, IsCompact K := by
  simp_rw [hasBasis_cocompact.disjoint_iff_left, compl_compl]
  tauto

/-- A filter is disjoint from the cocompact filter if and only if it contains a compact set. -/
theorem disjoint_cocompact_right (f : Filter X) :
    Disjoint f (Filter.cocompact X) ↔ ∃ K ∈ f, IsCompact K := by
  simp_rw [hasBasis_cocompact.disjoint_iff_right, compl_compl]
  tauto

theorem Tendsto.isCompact_insert_range_of_cocompact {f : X → Y} {y}
    (hf : Tendsto f (cocompact X) (𝓝 y)) (hfc : Continuous f) : IsCompact (insert y (range f)) := by
  intro l hne hle
  by_cases hy : ClusterPt y l
  · exact ⟨y, Or.inl rfl, hy⟩
  simp only [clusterPt_iff_nonempty, not_forall, ← not_disjoint_iff_nonempty_inter, not_not] at hy
  rcases hy with ⟨s, hsy, t, htl, hd⟩
  rcases mem_cocompact.1 (hf hsy) with ⟨K, hKc, hKs⟩
  have : f '' K ∈ l := by
    filter_upwards [htl, le_principal_iff.1 hle] with y hyt hyf
    rcases hyf with (rfl | ⟨x, rfl⟩)
    exacts [(hd.le_bot ⟨mem_of_mem_nhds hsy, hyt⟩).elim,
      mem_image_of_mem _ (not_not.1 fun hxK => hd.le_bot ⟨hKs hxK, hyt⟩)]
  rcases hKc.image hfc (le_principal_iff.2 this) with ⟨y, hy, hyl⟩
  exact ⟨y, Or.inr <| image_subset_range _ _ hy, hyl⟩

theorem Tendsto.isCompact_insert_range_of_cofinite {f : ι → X} {x} (hf : Tendsto f cofinite (𝓝 x)) :
    IsCompact (insert x (range f)) := by
  letI : TopologicalSpace ι := ⊥; haveI h : DiscreteTopology ι := ⟨rfl⟩
  rw [← cocompact_eq_cofinite ι] at hf
  exact hf.isCompact_insert_range_of_cocompact continuous_of_discreteTopology

theorem Tendsto.isCompact_insert_range {f : ℕ → X} {x} (hf : Tendsto f atTop (𝓝 x)) :
    IsCompact (insert x (range f)) :=
  Filter.Tendsto.isCompact_insert_range_of_cofinite <| Nat.cofinite_eq_atTop.symm ▸ hf

theorem hasBasis_coclosedCompact :
    (Filter.coclosedCompact X).HasBasis (fun s => IsClosed s ∧ IsCompact s) compl := by
  simp only [Filter.coclosedCompact, iInf_and']
  refine hasBasis_biInf_principal' ?_ ⟨∅, isClosed_empty, isCompact_empty⟩
  rintro s ⟨hs₁, hs₂⟩ t ⟨ht₁, ht₂⟩
  exact ⟨s ∪ t, ⟨⟨hs₁.union ht₁, hs₂.union ht₂⟩, compl_subset_compl.2 subset_union_left,
    compl_subset_compl.2 subset_union_right⟩⟩

/-- A set belongs to `coclosedCompact` if and only if the closure of its complement is compact. -/
theorem mem_coclosedCompact_iff :
    s ∈ coclosedCompact X ↔ IsCompact (closure sᶜ) := by
  refine hasBasis_coclosedCompact.mem_iff.trans ⟨?_, fun h ↦ ?_⟩
  · rintro ⟨t, ⟨htcl, htco⟩, hst⟩
    exact htco.of_isClosed_subset isClosed_closure <|
      closure_minimal (compl_subset_comm.2 hst) htcl
  · exact ⟨closure sᶜ, ⟨isClosed_closure, h⟩, compl_subset_comm.2 subset_closure⟩

/-- Complement of a set belongs to `coclosedCompact` if and only if its closure is compact. -/
theorem compl_mem_coclosedCompact : sᶜ ∈ coclosedCompact X ↔ IsCompact (closure s) := by
  rw [mem_coclosedCompact_iff, compl_compl]

theorem cocompact_le_coclosedCompact : cocompact X ≤ coclosedCompact X :=
  iInf_mono fun _ => le_iInf fun _ => le_rfl

end Filter

theorem IsCompact.compl_mem_coclosedCompact_of_isClosed (hs : IsCompact s) (hs' : IsClosed s) :
    sᶜ ∈ Filter.coclosedCompact X :=
  hasBasis_coclosedCompact.mem_of_mem ⟨hs', hs⟩

namespace Bornology

variable (X) in
/-- Sets that are contained in a compact set form a bornology. Its `cobounded` filter is
`Filter.cocompact`. See also `Bornology.relativelyCompact` the bornology of sets with compact
closure. -/
def inCompact : Bornology X where
  cobounded := Filter.cocompact X
  le_cofinite := Filter.cocompact_le_cofinite

theorem inCompact.isBounded_iff : @IsBounded _ (inCompact X) s ↔ ∃ t, IsCompact t ∧ s ⊆ t := by
  change sᶜ ∈ Filter.cocompact X ↔ _
  rw [Filter.mem_cocompact]
  simp

end Bornology

/-- If `s` and `t` are compact sets, then the set neighborhoods filter of `s ×ˢ t`
is the product of set neighborhoods filters for `s` and `t`.

For general sets, only the `≤` inequality holds, see `nhdsSet_prod_le`. -/
theorem IsCompact.nhdsSet_prod_eq {t : Set Y} (hs : IsCompact s) (ht : IsCompact t) :
    𝓝ˢ (s ×ˢ t) = 𝓝ˢ s ×ˢ 𝓝ˢ t := by
  simp_rw [hs.nhdsSet_prod_eq_biSup, ht.prod_nhdsSet_eq_biSup, nhdsSet, sSup_image, biSup_prod,
    nhds_prod_eq]

theorem nhdsSet_prod_le_of_disjoint_cocompact {f : Filter Y} (hs : IsCompact s)
    (hf : Disjoint f (Filter.cocompact Y)) :
    𝓝ˢ s ×ˢ f ≤ 𝓝ˢ (s ×ˢ Set.univ) := by
  obtain ⟨K, hKf, hK⟩ := (disjoint_cocompact_right f).mp hf
  calc
    𝓝ˢ s ×ˢ f
    _ ≤ 𝓝ˢ s ×ˢ 𝓟 K        := Filter.prod_mono_right _ (Filter.le_principal_iff.mpr hKf)
    _ ≤ 𝓝ˢ s ×ˢ 𝓝ˢ K       := Filter.prod_mono_right _ principal_le_nhdsSet
    _ = 𝓝ˢ (s ×ˢ K)         := (hs.nhdsSet_prod_eq hK).symm
    _ ≤ 𝓝ˢ (s ×ˢ Set.univ)  := nhdsSet_mono (prod_mono_right le_top)

theorem prod_nhdsSet_le_of_disjoint_cocompact {t : Set Y} {f : Filter X} (ht : IsCompact t)
    (hf : Disjoint f (Filter.cocompact X)) :
    f ×ˢ 𝓝ˢ t ≤ 𝓝ˢ (Set.univ ×ˢ t) := by
  obtain ⟨K, hKf, hK⟩ := (disjoint_cocompact_right f).mp hf
  calc
    f ×ˢ 𝓝ˢ t
    _ ≤ (𝓟 K) ×ˢ 𝓝ˢ t      := Filter.prod_mono_left _ (Filter.le_principal_iff.mpr hKf)
    _ ≤ 𝓝ˢ K ×ˢ 𝓝ˢ t       := Filter.prod_mono_left _ principal_le_nhdsSet
    _ = 𝓝ˢ (K ×ˢ t)         := (hK.nhdsSet_prod_eq ht).symm
    _ ≤ 𝓝ˢ (Set.univ ×ˢ t)  := nhdsSet_mono (prod_mono_left le_top)

theorem nhds_prod_le_of_disjoint_cocompact {f : Filter Y} (x : X)
    (hf : Disjoint f (Filter.cocompact Y)) :
    𝓝 x ×ˢ f ≤ 𝓝ˢ ({x} ×ˢ Set.univ) := by
  simpa using nhdsSet_prod_le_of_disjoint_cocompact isCompact_singleton hf

theorem prod_nhds_le_of_disjoint_cocompact {f : Filter X} (y : Y)
    (hf : Disjoint f (Filter.cocompact X)) :
    f ×ˢ 𝓝 y ≤ 𝓝ˢ (Set.univ ×ˢ {y}) := by
  simpa using prod_nhdsSet_le_of_disjoint_cocompact isCompact_singleton hf

/-- If `s` and `t` are compact sets and `n` is an open neighborhood of `s × t`, then there exist
open neighborhoods `u ⊇ s` and `v ⊇ t` such that `u × v ⊆ n`.

See also `IsCompact.nhdsSet_prod_eq`. -/
theorem generalized_tube_lemma (hs : IsCompact s) {t : Set Y} (ht : IsCompact t)
    {n : Set (X × Y)} (hn : IsOpen n) (hp : s ×ˢ t ⊆ n) :
    ∃ (u : Set X) (v : Set Y), IsOpen u ∧ IsOpen v ∧ s ⊆ u ∧ t ⊆ v ∧ u ×ˢ v ⊆ n := by
  rw [← hn.mem_nhdsSet, hs.nhdsSet_prod_eq ht,
    ((hasBasis_nhdsSet _).prod (hasBasis_nhdsSet _)).mem_iff] at hp
  rcases hp with ⟨⟨u, v⟩, ⟨⟨huo, hsu⟩, hvo, htv⟩, hn⟩
  exact ⟨u, v, huo, hvo, hsu, htv, hn⟩

/-- A relative version of `IsCompact.nhdsSet_prod_eq`: if `s` and `t` are compact sets,
then the neighborhoods filter of `s ×ˢ t` within `s' ×ˢ t'` is the product of the neighborhoods
filters of `s` and `t` within `s'` and `t'`.

For general sets, only the `≤` inequality holds, see `nhdsSetWithin_prod_le`. -/
lemma IsCompact.nhdsSetWithin_prod_eq {s s' : Set X} {t t' : Set Y} (hs : IsCompact s)
    (ht : IsCompact t) : 𝓝ˢ[s' ×ˢ t'] (s ×ˢ t) = 𝓝ˢ[s'] s ×ˢ 𝓝ˢ[t'] t := by
  simp [nhdsSetWithin, ← prod_inf_prod, hs.nhdsSet_prod_eq ht]

open Topology Set in
/-- A variant of `generalized_tube_lemma` in terms of `nhdsSetWithin`. -/
lemma generalized_tube_lemma' {s s' : Set X} (hs : IsCompact s) {t t' : Set Y} (ht : IsCompact t)
    {n : Set (X × Y)} (hn : n ∈ 𝓝ˢ[s' ×ˢ t'] (s ×ˢ t)) :
    ∃ u ∈ 𝓝ˢ[s'] s, ∃ v ∈ 𝓝ˢ[t'] t, u ×ˢ v ⊆ n := by
  rwa [hs.nhdsSetWithin_prod_eq ht, Filter.mem_prod_iff] at hn

open Topology Set in
/-- A variant of `generalized_tube_lemma` that only replaces the set in one direction. -/
lemma generalized_tube_lemma_left {s s' : Set X} (hs : IsCompact s) {t : Set Y} (ht : IsCompact t)
    {n : Set (X × Y)} (hn : n ∈ 𝓝ˢ[s' ×ˢ t] (s ×ˢ t)) : ∃ u ∈ 𝓝ˢ[s'] s, u ×ˢ t ⊆ n := by
  rw [hs.nhdsSetWithin_prod_eq ht, nhdsSetWithin_self, Filter.mem_prod_principal] at hn
  exact ⟨_, hn, fun x hx ↦ hx.1 _ hx.2⟩

open Topology Set in
/-- A variant of `generalized_tube_lemma` that only replaces the set in one direction. -/
lemma generalized_tube_lemma_right {s : Set X} (hs : IsCompact s) {t t' : Set Y} (ht : IsCompact t)
    {n : Set (X × Y)} (hn : n ∈ 𝓝ˢ[s ×ˢ t'] (s ×ˢ t)) : ∃ u ∈ 𝓝ˢ[t'] t, s ×ˢ u ⊆ n := by
  rw [hs.nhdsSetWithin_prod_eq ht, nhdsSetWithin_self, Filter.mem_prod_iff] at hn
  obtain ⟨s', hs', u, hu, h⟩ := hn
  exact ⟨u, hu, (prod_mono_left hs').trans h⟩

-- see Note [lower instance priority]
instance (priority := 10) Subsingleton.compactSpace [Subsingleton X] : CompactSpace X :=
  ⟨subsingleton_univ.isCompact⟩

theorem isCompact_univ_iff : IsCompact (univ : Set X) ↔ CompactSpace X :=
  ⟨fun h => ⟨h⟩, fun h => h.1⟩

theorem isCompact_univ [h : CompactSpace X] : IsCompact (univ : Set X) :=
  h.isCompact_univ

theorem exists_clusterPt_of_compactSpace [CompactSpace X] (f : Filter X) [NeBot f] :
    ∃ x, ClusterPt x f := by
  simpa using isCompact_univ (show f ≤ 𝓟 univ by simp)

nonrec theorem Ultrafilter.le_nhds_lim [CompactSpace X] (F : Ultrafilter X) : ↑F ≤ 𝓝 F.lim := by
  rcases isCompact_univ.ultrafilter_le_nhds F (by simp) with ⟨x, -, h⟩
  exact le_nhds_lim ⟨x, h⟩

theorem CompactSpace.elim_nhds_subcover [CompactSpace X] (U : X → Set X) (hU : ∀ x, U x ∈ 𝓝 x) :
    ∃ t : Finset X, ⋃ x ∈ t, U x = ⊤ := by
  obtain ⟨t, -, s⟩ := IsCompact.elim_nhds_subcover isCompact_univ U fun x _ => hU x
  exact ⟨t, top_unique s⟩

theorem compactSpace_of_finite_subfamily_closed
    (h : ∀ {ι : Type u} (t : ι → Set X), (∀ i, IsClosed (t i)) → ⋂ i, t i = ∅ →
      ∃ u : Finset ι, ⋂ i ∈ u, t i = ∅) :
    CompactSpace X where
  isCompact_univ := isCompact_of_finite_subfamily_closed fun t => by simpa using h t

/--
Given a family of closed sets `t i` in a compact space, if they satisfy the Finite Intersection
Property, then the intersection of all `t i` is nonempty.
-/
lemma CompactSpace.iInter_nonempty {ι : Type v} [CompactSpace X] {t : ι → Set X}
    (htc : ∀ i, IsClosed (t i))
    (hst : ∀ s : Finset ι, (⋂ i ∈ s, t i).Nonempty) :
    (⋂ i, t i).Nonempty := by
  simpa using IsCompact.inter_iInter_nonempty isCompact_univ t htc (by simpa using hst)

omit [TopologicalSpace X] in
/--
The `CompactSpace` version of **Alexander's subbasis theorem**. If `X` is a topological space with a
subbasis `S`, then `X` is compact if for any open cover of `X` all of whose elements belong to `S`,
there is a finite subcover.
-/
theorem compactSpace_generateFrom [T : TopologicalSpace X] {S : Set (Set X)}
    (hTS : T = generateFrom S) (h : ∀ P ⊆ S, ⋃₀ P = univ → ∃ Q ⊆ P, Q.Finite ∧ ⋃₀ Q = univ) :
    CompactSpace X := by
  rw [← isCompact_univ_iff]
  exact isCompact_generateFrom hTS <| by simpa

omit [TopologicalSpace X] in
theorem compactSpace_generateFrom' [T : TopologicalSpace X] {S : Set (Set X)}
    (hTS : T = generateFrom S)
    (h : ∀ (ι : Type u) (U : ι → S),
      ⋃ i, U i = (univ (α := X)) → ∃ J : Set ι, J.Finite ∧ ⋃ i ∈ J, U i = (univ (α := X))) :
    CompactSpace X := by
  rw [←isCompact_univ_iff]
  exact isCompact_generateFrom' hTS <| by simpa

theorem IsClosed.isCompact [CompactSpace X] (h : IsClosed s) : IsCompact s :=
  isCompact_univ.of_isClosed_subset h (subset_univ _)

/-- If a filter has a unique cluster point `y` in a compact topological space,
then the filter is less than or equal to `𝓝 y`. -/
lemma le_nhds_of_unique_clusterPt [CompactSpace X] {l : Filter X} {y : X}
    (h : ∀ x, ClusterPt x l → x = y) : l ≤ 𝓝 y :=
  isCompact_univ.le_nhds_of_unique_clusterPt univ_mem fun x _ ↦ h x

/-- If `y` is a unique `MapClusterPt` for `f` along `l`
and the codomain of `f` is a compact space,
then `f` tends to `𝓝 y` along `l`. -/
lemma tendsto_nhds_of_unique_mapClusterPt [CompactSpace X] {Y} {l : Filter Y} {y : X} {f : Y → X}
    (h : ∀ x, MapClusterPt x l f → x = y) :
    Tendsto f l (𝓝 y) :=
  le_nhds_of_unique_clusterPt h

lemma noncompact_univ (X : Type*) [TopologicalSpace X] [NoncompactSpace X] :
    ¬IsCompact (univ : Set X) :=
  NoncompactSpace.noncompact_univ

theorem IsCompact.ne_univ [NoncompactSpace X] (hs : IsCompact s) : s ≠ univ := fun h =>
  noncompact_univ X (h ▸ hs)

instance [NoncompactSpace X] : NeBot (Filter.cocompact X) := by
  refine Filter.hasBasis_cocompact.neBot_iff.2 fun hs => ?_
  contrapose hs; rw [not_nonempty_iff_eq_empty, compl_empty_iff] at hs
  rw [hs]; exact noncompact_univ X

@[simp]
theorem Filter.cocompact_eq_bot [CompactSpace X] : Filter.cocompact X = ⊥ :=
  Filter.hasBasis_cocompact.eq_bot_iff.mpr ⟨Set.univ, isCompact_univ, Set.compl_univ⟩

instance [NoncompactSpace X] : NeBot (Filter.coclosedCompact X) :=
  neBot_of_le Filter.cocompact_le_coclosedCompact

theorem noncompactSpace_of_neBot (_ : NeBot (Filter.cocompact X)) : NoncompactSpace X :=
  ⟨fun h' => (Filter.nonempty_of_mem h'.compl_mem_cocompact).ne_empty compl_univ⟩

theorem Filter.cocompact_neBot_iff : NeBot (Filter.cocompact X) ↔ NoncompactSpace X :=
  ⟨noncompactSpace_of_neBot, fun _ => inferInstance⟩

theorem not_compactSpace_iff : ¬CompactSpace X ↔ NoncompactSpace X :=
  ⟨fun h₁ => ⟨fun h₂ => h₁ ⟨h₂⟩⟩, fun ⟨h₁⟩ ⟨h₂⟩ => h₁ h₂⟩

instance : NoncompactSpace ℤ :=
  noncompactSpace_of_neBot <| by simp only [Filter.cocompact_eq_cofinite, Filter.cofinite_neBot]

-- Note: We can't make this into an instance because it loops with `Finite.compactSpace`.
/-- A compact discrete space is finite. -/
theorem finite_of_compact_of_discrete [CompactSpace X] [DiscreteTopology X] : Finite X :=
  Finite.of_finite_univ <| isCompact_univ.finite_of_discrete

lemma Set.Infinite.exists_accPt_cofinite_inf_principal_of_subset_isCompact
    {K : Set X} (hs : s.Infinite) (hK : IsCompact K) (hsub : s ⊆ K) :
    ∃ x ∈ K, AccPt x (cofinite ⊓ 𝓟 s) :=
  (@hK _ hs.cofinite_inf_principal_neBot (inf_le_right.trans <| principal_mono.2 hsub)).imp
    fun x hx ↦ by rwa [accPt_iff_clusterPt, inf_comm, inf_right_comm,
      (finite_singleton _).cofinite_inf_principal_compl]

lemma Set.Infinite.exists_accPt_of_subset_isCompact {K : Set X} (hs : s.Infinite)
    (hK : IsCompact K) (hsub : s ⊆ K) : ∃ x ∈ K, AccPt x (𝓟 s) :=
  let ⟨x, hxK, hx⟩ := hs.exists_accPt_cofinite_inf_principal_of_subset_isCompact hK hsub
  ⟨x, hxK, hx.mono inf_le_right⟩

lemma Set.Infinite.exists_accPt_cofinite_inf_principal [CompactSpace X] (hs : s.Infinite) :
    ∃ x, AccPt x (cofinite ⊓ 𝓟 s) := by
  simpa only [mem_univ, true_and]
    using hs.exists_accPt_cofinite_inf_principal_of_subset_isCompact isCompact_univ s.subset_univ

lemma Set.Infinite.exists_accPt_principal [CompactSpace X] (hs : s.Infinite) : ∃ x, AccPt x (𝓟 s) :=
  hs.exists_accPt_cofinite_inf_principal.imp fun _x hx ↦ hx.mono inf_le_right

theorem exists_nhds_ne_neBot (X : Type*) [TopologicalSpace X] [CompactSpace X] [Infinite X] :
    ∃ z : X, (𝓝[≠] z).NeBot := by
  simpa [AccPt] using (@infinite_univ X _).exists_accPt_principal

theorem finite_cover_nhds_interior [CompactSpace X] {U : X → Set X} (hU : ∀ x, U x ∈ 𝓝 x) :
    ∃ t : Finset X, ⋃ x ∈ t, interior (U x) = univ :=
  let ⟨t, ht⟩ := isCompact_univ.elim_finite_subcover (fun x => interior (U x))
    (fun _ => isOpen_interior) fun x _ => mem_iUnion.2 ⟨x, mem_interior_iff_mem_nhds.2 (hU x)⟩
  ⟨t, univ_subset_iff.1 ht⟩

theorem finite_cover_nhds [CompactSpace X] {U : X → Set X} (hU : ∀ x, U x ∈ 𝓝 x) :
    ∃ t : Finset X, ⋃ x ∈ t, U x = univ :=
  let ⟨t, ht⟩ := finite_cover_nhds_interior hU
  ⟨t, univ_subset_iff.1 <| ht.symm.subset.trans <| iUnion₂_mono fun _ _ => interior_subset⟩

/-- The comap of the cocompact filter on `Y` by a continuous function `f : X → Y` is less than or
equal to the cocompact filter on `X`.
This is a reformulation of the fact that images of compact sets are compact. -/
theorem Filter.comap_cocompact_le {f : X → Y} (hf : Continuous f) :
    (Filter.cocompact Y).comap f ≤ Filter.cocompact X := by
  rw [(Filter.hasBasis_cocompact.comap f).le_basis_iff Filter.hasBasis_cocompact]
  intro t ht
  refine ⟨f '' t, ht.image hf, ?_⟩
  simpa using t.subset_preimage_image f

/-- If a filter is disjoint from the cocompact filter, so is its image under any continuous
function. -/
theorem disjoint_map_cocompact {g : X → Y} {f : Filter X} (hg : Continuous g)
    (hf : Disjoint f (Filter.cocompact X)) : Disjoint (map g f) (Filter.cocompact Y) := by
  rw [← Filter.disjoint_comap_iff_map, disjoint_iff_inf_le]
  calc
    f ⊓ (comap g (cocompact Y))
    _ ≤ f ⊓ Filter.cocompact X := inf_le_inf_left f (Filter.comap_cocompact_le hg)
    _ = ⊥ := disjoint_iff.mp hf

theorem isCompact_range [CompactSpace X] {f : X → Y} (hf : Continuous f) : IsCompact (range f) := by
  rw [← image_univ]; exact isCompact_univ.image hf

theorem isCompact_diagonal [CompactSpace X] : IsCompact (diagonal X) :=
  @range_diag X ▸ isCompact_range (continuous_id.prodMk continuous_id)

theorem exists_subset_nhds_of_compactSpace [CompactSpace X] [Nonempty ι]
    {V : ι → Set X} (hV : Directed (· ⊇ ·) V) (hV_closed : ∀ i, IsClosed (V i)) {U : Set X}
    (hU : ∀ x ∈ ⋂ i, V i, U ∈ 𝓝 x) : ∃ i, V i ⊆ U :=
  exists_subset_nhds_of_isCompact' hV (fun i => (hV_closed i).isCompact) hV_closed hU

/-- If `f : X → Y` is an inducing map, the image `f '' s` of a set `s` is compact
  if and only if `s` is compact. -/
theorem Topology.IsInducing.isCompact_iff {f : X → Y} (hf : IsInducing f) :
    IsCompact s ↔ IsCompact (f '' s) := by
  refine ⟨fun hs => hs.image hf.continuous, fun hs F F_ne_bot F_le => ?_⟩
  obtain ⟨_, ⟨x, x_in : x ∈ s, rfl⟩, hx : ClusterPt (f x) (map f F)⟩ :=
    hs ((map_mono F_le).trans_eq map_principal)
  exact ⟨x, x_in, hf.mapClusterPt_iff.1 hx⟩

/-- If `f : X → Y` is an embedding, the image `f '' s` of a set `s` is compact
if and only if `s` is compact. -/
theorem Topology.IsEmbedding.isCompact_iff {f : X → Y} (hf : IsEmbedding f) :
    IsCompact s ↔ IsCompact (f '' s) := hf.isInducing.isCompact_iff

/-- The preimage of a compact set under an inducing map is a compact set. -/
theorem Topology.IsInducing.isCompact_preimage (hf : IsInducing f) (hf' : IsClosed (range f))
    {K : Set Y} (hK : IsCompact K) : IsCompact (f ⁻¹' K) := by
  replace hK := hK.inter_right hf'
  rwa [hf.isCompact_iff, image_preimage_eq_inter_range]

lemma Topology.IsInducing.isCompact_preimage_iff {f : X → Y} (hf : IsInducing f) {K : Set Y}
    (Kf : K ⊆ range f) : IsCompact (f ⁻¹' K) ↔ IsCompact K := by
  rw [hf.isCompact_iff, image_preimage_eq_of_subset Kf]

/-- The preimage of a compact set in the image of an inducing map is compact. -/
lemma Topology.IsInducing.isCompact_preimage' (hf : IsInducing f) {K : Set Y}
    (hK : IsCompact K) (Kf : K ⊆ range f) : IsCompact (f ⁻¹' K) :=
  (hf.isCompact_preimage_iff Kf).2 hK

/-- The preimage of a compact set under a closed embedding is a compact set. -/
theorem Topology.IsClosedEmbedding.isCompact_preimage (hf : IsClosedEmbedding f)
    {K : Set Y} (hK : IsCompact K) : IsCompact (f ⁻¹' K) :=
  hf.isInducing.isCompact_preimage (hf.isClosed_range) hK

/-- A closed embedding is proper, i.e., inverse images of compact sets are contained in compacts.
Moreover, the preimage of a compact set is compact, see `IsClosedEmbedding.isCompact_preimage`. -/
theorem Topology.IsClosedEmbedding.tendsto_cocompact (hf : IsClosedEmbedding f) :
    Tendsto f (Filter.cocompact X) (Filter.cocompact Y) :=
  Filter.hasBasis_cocompact.tendsto_right_iff.mpr fun _K hK =>
    (hf.isCompact_preimage hK).compl_mem_cocompact

/-- Sets of subtype are compact iff the image under a coercion is. -/
theorem Subtype.isCompact_iff {p : X → Prop} {s : Set { x // p x }} :
    IsCompact s ↔ IsCompact ((↑) '' s : Set X) :=
  IsEmbedding.subtypeVal.isCompact_iff

theorem isCompact_iff_isCompact_univ : IsCompact s ↔ IsCompact (univ : Set s) := by
  rw [Subtype.isCompact_iff, image_univ, Subtype.range_coe]

open scoped Set.Notation in
/-- An elimination theorem for empty intersections of a family of sets
in a compact subset which are closed in the compact subset
but not necessarily in the ambient space. -/
<<<<<<< HEAD
theorem IsCompact.elim_finite_subfamily_closedOn
=======
theorem IsCompact.elim_finite_subfamily_isClosed_subtype
>>>>>>> 20c9db6e
    {X : Type*} [TopologicalSpace X] {s : Set X} (ks : IsCompact s)
    {ι : Type*} (t : ι → Set X) {I : Set ι}
    (htc : ∀ i ∈ I, IsClosed (s ↓∩ (t i) : Set s))
    (hst : s ∩ ⋂ i ∈ I, t i = ∅) :
    ∃ u : Finset I, s ∩ ⋂ i ∈ u, t i = ∅  := by
  suffices univ ∩ ⋂ i, (fun i : I ↦ s ↓∩ t i) i = ∅ by
<<<<<<< HEAD
    obtain ⟨u, hu⟩ := IsCompact.elim_finite_subfamily_closed
      (isCompact_iff_isCompact_univ.mp ks)
      (fun i : I ↦ s ↓∩ t i) (fun i ↦ htc i.val i.prop) this
    use u
    simpa [eq_empty_iff_forall_notMem] using hu
  rw [Set.eq_empty_iff_forall_notMem] at hst ⊢
  rintro ⟨x, hx⟩
  specialize hst x
  simpa [hx] using hst
=======
    simpa [eq_empty_iff_forall_notMem] using
      (isCompact_iff_isCompact_univ.mp ks).elim_finite_subfamily_closed
      (fun i : I ↦ s ↓∩ t i) (fun i ↦ htc i.val i.prop) this
  simpa [Set.eq_empty_iff_forall_notMem, Subtype.forall] using hst
>>>>>>> 20c9db6e

theorem isCompact_iff_compactSpace : IsCompact s ↔ CompactSpace s :=
  isCompact_iff_isCompact_univ.trans isCompact_univ_iff

theorem IsCompact.finite (hs : IsCompact s) (hs' : IsDiscrete s) : s.Finite :=
  finite_coe_iff.mp (@finite_of_compact_of_discrete _ _
    (isCompact_iff_compactSpace.mp hs) hs'.to_subtype)

theorem exists_nhds_ne_inf_principal_neBot (hs : IsCompact s) (hs' : s.Infinite) :
    ∃ z ∈ s, (𝓝[≠] z ⊓ 𝓟 s).NeBot :=
  hs'.exists_accPt_of_subset_isCompact hs Subset.rfl

protected theorem Topology.IsClosedEmbedding.noncompactSpace [NoncompactSpace X] {f : X → Y}
    (hf : IsClosedEmbedding f) : NoncompactSpace Y :=
  noncompactSpace_of_neBot hf.tendsto_cocompact.neBot

protected theorem Topology.IsClosedEmbedding.compactSpace [h : CompactSpace Y] {f : X → Y}
    (hf : IsClosedEmbedding f) : CompactSpace X :=
  ⟨by rw [hf.isInducing.isCompact_iff, image_univ]; exact hf.isClosed_range.isCompact⟩

theorem IsCompact.prod {t : Set Y} (hs : IsCompact s) (ht : IsCompact t) :
    IsCompact (s ×ˢ t) := by
  rw [isCompact_iff_ultrafilter_le_nhds'] at hs ht ⊢
  intro f hfs
  obtain ⟨x : X, sx : x ∈ s, hx : map Prod.fst f.1 ≤ 𝓝 x⟩ :=
    hs (f.map Prod.fst) (mem_map.2 <| mem_of_superset hfs fun x => And.left)
  obtain ⟨y : Y, ty : y ∈ t, hy : map Prod.snd f.1 ≤ 𝓝 y⟩ :=
    ht (f.map Prod.snd) (mem_map.2 <| mem_of_superset hfs fun x => And.right)
  rw [map_le_iff_le_comap] at hx hy
  refine ⟨⟨x, y⟩, ⟨sx, ty⟩, ?_⟩
  rw [nhds_prod_eq]; exact le_inf hx hy

/-- Finite topological spaces are compact. -/
instance (priority := 100) Finite.compactSpace [Finite X] : CompactSpace X where
  isCompact_univ := finite_univ.isCompact

instance ULift.compactSpace [CompactSpace X] : CompactSpace (ULift.{v} X) :=
  IsClosedEmbedding.uliftDown.compactSpace

/-- The product of two compact spaces is compact. -/
instance [CompactSpace X] [CompactSpace Y] : CompactSpace (X × Y) :=
  ⟨by rw [← univ_prod_univ]; exact isCompact_univ.prod isCompact_univ⟩

/-- The disjoint union of two compact spaces is compact. -/
instance [CompactSpace X] [CompactSpace Y] : CompactSpace (X ⊕ Y) :=
  ⟨by
    rw [← range_inl_union_range_inr]
    exact (isCompact_range continuous_inl).union (isCompact_range continuous_inr)⟩

instance {X : ι → Type*} [Finite ι] [∀ i, TopologicalSpace (X i)] [∀ i, CompactSpace (X i)] :
    CompactSpace (Σ i, X i) := by
  refine ⟨?_⟩
  rw [Sigma.univ]
  exact isCompact_iUnion fun i => isCompact_range continuous_sigmaMk

lemma Set.isCompact_sigma {X : ι → Type*} [∀ i, TopologicalSpace (X i)] {s : Set ι}
    {t : ∀ i, Set (X i)} (hs : s.Finite) (ht : ∀ i ∈ s, IsCompact (t i)) :
    IsCompact (s.sigma t) := by
  rw [Set.sigma_eq_biUnion]
  exact hs.isCompact_biUnion fun i hi ↦ (ht i hi).image continuous_sigmaMk

lemma IsCompact.sigma_exists_finite_sigma_eq {X : ι → Type*} [∀ i, TopologicalSpace (X i)]
    (u : Set (Σ i, X i)) (hu : IsCompact u) :
    ∃ (s : Set ι) (t : ∀ i, Set (X i)), s.Finite ∧ (∀ i, IsCompact (t i)) ∧ s.sigma t = u := by
  obtain ⟨s, hs⟩ := hu.elim_finite_subcover (fun i : ι ↦ Sigma.mk i '' (Sigma.mk i ⁻¹' Set.univ))
    (fun i ↦ isOpenMap_sigmaMk _ <| isOpen_univ.preimage continuous_sigmaMk)
    fun x hx ↦ (by simp)
  use s, fun i ↦ Sigma.mk i ⁻¹' u, s.finite_toSet, fun i ↦ ?_, ?_
  · exact Topology.IsClosedEmbedding.sigmaMk.isCompact_preimage hu
  · ext x
    simp only [Set.mem_sigma_iff, Finset.mem_coe, Set.mem_preimage, and_iff_right_iff_imp]
    intro hx
    obtain ⟨i, hi⟩ := Set.mem_iUnion.mp (hs hx)
    simp_all

/-- The coproduct of the cocompact filters on two topological spaces is the cocompact filter on
their product. -/
theorem Filter.coprod_cocompact :
    (Filter.cocompact X).coprod (Filter.cocompact Y) = Filter.cocompact (X × Y) := by
  apply le_antisymm
  · exact sup_le (comap_cocompact_le continuous_fst) (comap_cocompact_le continuous_snd)
  · refine (hasBasis_cocompact.coprod hasBasis_cocompact).ge_iff.2 fun K hK ↦ ?_
    rw [← univ_prod, ← prod_univ, ← compl_prod_eq_union]
    exact (hK.1.prod hK.2).compl_mem_cocompact

theorem Prod.noncompactSpace_iff :
    NoncompactSpace (X × Y) ↔ NoncompactSpace X ∧ Nonempty Y ∨ Nonempty X ∧ NoncompactSpace Y := by
  simp [← Filter.cocompact_neBot_iff, ← Filter.coprod_cocompact, Filter.coprod_neBot_iff]

-- See Note [lower instance priority]
instance (priority := 100) Prod.noncompactSpace_left [NoncompactSpace X] [Nonempty Y] :
    NoncompactSpace (X × Y) :=
  Prod.noncompactSpace_iff.2 (Or.inl ⟨‹_›, ‹_›⟩)

-- See Note [lower instance priority]
instance (priority := 100) Prod.noncompactSpace_right [Nonempty X] [NoncompactSpace Y] :
    NoncompactSpace (X × Y) :=
  Prod.noncompactSpace_iff.2 (Or.inr ⟨‹_›, ‹_›⟩)

section Tychonoff

variable {X : ι → Type*} [∀ i, TopologicalSpace (X i)]

/-- **Tychonoff's theorem**: product of compact sets is compact. -/
theorem isCompact_pi_infinite {s : ∀ i, Set (X i)} :
    (∀ i, IsCompact (s i)) → IsCompact { x : ∀ i, X i | ∀ i, x i ∈ s i } := by
  simp only [isCompact_iff_ultrafilter_le_nhds, nhds_pi, le_pi, le_principal_iff]
  intro h f hfs
  have : ∀ i : ι, ∃ x, x ∈ s i ∧ Tendsto (Function.eval i) f (𝓝 x) := by
    refine fun i => h i (f.map _) (mem_map.2 ?_)
    exact mem_of_superset hfs fun x hx => hx i
  choose x hx using this
  exact ⟨x, fun i => (hx i).left, fun i => (hx i).right⟩

/-- **Tychonoff's theorem** formulated using `Set.pi`: product of compact sets is compact. -/
theorem isCompact_univ_pi {s : ∀ i, Set (X i)} (h : ∀ i, IsCompact (s i)) :
    IsCompact (pi univ s) := by
  convert isCompact_pi_infinite h
  simp only [← mem_univ_pi, setOf_mem_eq]

instance Pi.compactSpace [∀ i, CompactSpace (X i)] : CompactSpace (∀ i, X i) :=
  ⟨by rw [← pi_univ univ]; exact isCompact_univ_pi fun i => isCompact_univ⟩

instance Function.compactSpace [CompactSpace Y] : CompactSpace (ι → Y) :=
  Pi.compactSpace

lemma Pi.isCompact_iff_of_isClosed {s : Set (Π i, X i)} (hs : IsClosed s) :
    IsCompact s ↔ ∀ i, IsCompact (eval i '' s) := by
  constructor <;> intro H
  · exact fun i ↦ H.image <| continuous_apply i
  · exact IsCompact.of_isClosed_subset (isCompact_univ_pi H) hs (subset_pi_eval_image univ s)

protected lemma Pi.exists_compact_superset_iff {s : Set (Π i, X i)} :
    (∃ K, IsCompact K ∧ s ⊆ K) ↔ ∀ i, ∃ Ki, IsCompact Ki ∧ s ⊆ eval i ⁻¹' Ki := by
  constructor
  · intro ⟨K, hK, hsK⟩ i
    exact ⟨eval i '' K, hK.image <| continuous_apply i, hsK.trans <| K.subset_preimage_image _⟩
  · intro H
    choose K hK hsK using H
    exact ⟨pi univ K, isCompact_univ_pi hK, fun _ hx i _ ↦ hsK i hx⟩

/-- **Tychonoff's theorem** formulated in terms of filters: `Filter.cocompact` on an indexed product
type `Π d, X d` the `Filter.coprodᵢ` of filters `Filter.cocompact` on `X d`. -/
theorem Filter.coprodᵢ_cocompact {X : ι → Type*} [∀ d, TopologicalSpace (X d)] :
    (Filter.coprodᵢ fun d => Filter.cocompact (X d)) = Filter.cocompact (∀ d, X d) := by
  refine le_antisymm (iSup_le fun i => Filter.comap_cocompact_le (continuous_apply i)) ?_
  refine compl_surjective.forall.2 fun s H => ?_
  simp only [compl_mem_coprodᵢ, Filter.mem_cocompact, compl_subset_compl, image_subset_iff] at H ⊢
  choose K hKc htK using H
  exact ⟨Set.pi univ K, isCompact_univ_pi hKc, fun f hf i _ => htK i hf⟩

end Tychonoff

instance Quot.compactSpace {r : X → X → Prop} [CompactSpace X] : CompactSpace (Quot r) :=
  ⟨by
    rw [← range_quot_mk]
    exact isCompact_range continuous_quot_mk⟩

instance Quotient.compactSpace {s : Setoid X} [CompactSpace X] : CompactSpace (Quotient s) :=
  Quot.compactSpace

theorem IsClosed.exists_minimal_nonempty_closed_subset [CompactSpace X] {S : Set X}
    (hS : IsClosed S) (hne : S.Nonempty) :
    ∃ V : Set X, V ⊆ S ∧ V.Nonempty ∧ IsClosed V ∧
      ∀ V' : Set X, V' ⊆ V → V'.Nonempty → IsClosed V' → V' = V := by
  let opens := { U : Set X | Sᶜ ⊆ U ∧ IsOpen U ∧ Uᶜ.Nonempty }
  obtain ⟨U, h⟩ :=
    zorn_subset opens fun c hc hz => by
      by_cases hcne : c.Nonempty
      · obtain ⟨U₀, hU₀⟩ := hcne
        haveI : Nonempty { U // U ∈ c } := ⟨⟨U₀, hU₀⟩⟩
        obtain ⟨U₀compl, -, -⟩ := hc hU₀
        use ⋃₀ c
        refine ⟨⟨?_, ?_, ?_⟩, fun U hU _ hx => ⟨U, hU, hx⟩⟩
        · exact fun _ hx => ⟨U₀, hU₀, U₀compl hx⟩
        · exact isOpen_sUnion fun _ h => (hc h).2.1
        · convert_to (⋂ U : { U // U ∈ c }, U.1ᶜ).Nonempty
          · ext
            simp only [not_exists, not_and, Set.mem_iInter, Subtype.forall,
              mem_compl_iff, mem_sUnion]
          apply IsCompact.nonempty_iInter_of_directed_nonempty_isCompact_isClosed
          · rintro ⟨U, hU⟩ ⟨U', hU'⟩
            obtain ⟨V, hVc, hVU, hVU'⟩ := hz.directedOn U hU U' hU'
            exact ⟨⟨V, hVc⟩, Set.compl_subset_compl.mpr hVU, Set.compl_subset_compl.mpr hVU'⟩
          · exact fun U => (hc U.2).2.2
          · exact fun U => (hc U.2).2.1.isClosed_compl.isCompact
          · exact fun U => (hc U.2).2.1.isClosed_compl
      · use Sᶜ
        refine ⟨⟨Set.Subset.refl _, isOpen_compl_iff.mpr hS, ?_⟩, fun U Uc => (hcne ⟨U, Uc⟩).elim⟩
        rw [compl_compl]
        exact hne
  obtain ⟨Uc, Uo, Ucne⟩ := h.prop
  refine ⟨Uᶜ, Set.compl_subset_comm.mp Uc, Ucne, Uo.isClosed_compl, ?_⟩
  intro V' V'sub V'ne V'cls
  have : V'ᶜ = U := by
    refine h.eq_of_ge ⟨?_, isOpen_compl_iff.mpr V'cls, ?_⟩ (subset_compl_comm.2 V'sub)
    · exact Set.Subset.trans Uc (Set.subset_compl_comm.mp V'sub)
    · simp only [compl_compl, V'ne]
  rw [← this, compl_compl]

end Compact<|MERGE_RESOLUTION|>--- conflicted
+++ resolved
@@ -974,33 +974,17 @@
 /-- An elimination theorem for empty intersections of a family of sets
 in a compact subset which are closed in the compact subset
 but not necessarily in the ambient space. -/
-<<<<<<< HEAD
-theorem IsCompact.elim_finite_subfamily_closedOn
-=======
 theorem IsCompact.elim_finite_subfamily_isClosed_subtype
->>>>>>> 20c9db6e
     {X : Type*} [TopologicalSpace X] {s : Set X} (ks : IsCompact s)
     {ι : Type*} (t : ι → Set X) {I : Set ι}
     (htc : ∀ i ∈ I, IsClosed (s ↓∩ (t i) : Set s))
     (hst : s ∩ ⋂ i ∈ I, t i = ∅) :
     ∃ u : Finset I, s ∩ ⋂ i ∈ u, t i = ∅  := by
   suffices univ ∩ ⋂ i, (fun i : I ↦ s ↓∩ t i) i = ∅ by
-<<<<<<< HEAD
-    obtain ⟨u, hu⟩ := IsCompact.elim_finite_subfamily_closed
-      (isCompact_iff_isCompact_univ.mp ks)
-      (fun i : I ↦ s ↓∩ t i) (fun i ↦ htc i.val i.prop) this
-    use u
-    simpa [eq_empty_iff_forall_notMem] using hu
-  rw [Set.eq_empty_iff_forall_notMem] at hst ⊢
-  rintro ⟨x, hx⟩
-  specialize hst x
-  simpa [hx] using hst
-=======
     simpa [eq_empty_iff_forall_notMem] using
       (isCompact_iff_isCompact_univ.mp ks).elim_finite_subfamily_closed
       (fun i : I ↦ s ↓∩ t i) (fun i ↦ htc i.val i.prop) this
   simpa [Set.eq_empty_iff_forall_notMem, Subtype.forall] using hst
->>>>>>> 20c9db6e
 
 theorem isCompact_iff_compactSpace : IsCompact s ↔ CompactSpace s :=
   isCompact_iff_isCompact_univ.trans isCompact_univ_iff
